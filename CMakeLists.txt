# === This file is part of Calamares - <https://calamares.io> ===
#
#   SPDX-FileCopyrightText: 2017 Adriaan de Groot <groot@kde.org>
#   SPDX-License-Identifier: BSD-2-Clause
#
###
#
#   Calamares is Free Software: see the License-Identifier above.
#
#   Individual files may have different licenses (like the CMake
#   infrastructure, which is BSD-2-Clause licensed). Check the SPDX
#   identifiers in each file.
#
###
#
# Generally, this CMakeLists.txt will find all the dependencies for Calamares
# and complain appropriately. See below (later in this file) for CMake-level
# options. There are some "secret" options as well:
#
#   SKIP_MODULES    : a space or semicolon-separated list of directory names
#                     under src/modules that should not be built.
#   USE_<foo>       : fills in SKIP_MODULES for modules called <foo>-<something>
#   WITH_<foo>      : try to enable <foo> (these usually default to ON). For
#                     a list of WITH_<foo> grep CMakeCache.txt after running
#                     CMake once. These affect the ABI offered by Calamares.
#                       - PYTHON (enable Python Job modules)
#                       - QML (enable QML UI View modules)
#                     The WITH_* options affect the ABI of Calamares: you must
#                     build (C++) modules for Calamares with the same WITH_*
#                     settings, or they may not load at all.
#   BUILD_<foo>     : choose additional things to build
#                       - TESTING (standard CMake option)
#                       - SCHEMA_TESTING (requires Python, see ci/configvalidator.py)
#                       - KF5Crash (uses KCrash, rather than Calamares internal, for crash reporting)
#   DEBUG_<foo>     : special developer flags for debugging
#
# Example usage:
#
#   cmake . -DSKIP_MODULES="partition luksbootkeycfg"
#
# One special target is "show-version", which can be built
# to obtain the version number from here.

cmake_minimum_required(VERSION 3.16 FATAL_ERROR)

set(CALAMARES_VERSION 3.3.0)
set(CALAMARES_RELEASE_MODE OFF) # Set to ON during a release

if(CMAKE_SCRIPT_MODE_FILE)
    include(${CMAKE_CURRENT_LIST_DIR}/CMakeModules/ExtendedVersion.cmake)
    set(CMAKE_SOURCE_DIR ${CMAKE_CURRENT_LIST_DIR})
    extend_version( ${CALAMARES_VERSION} OFF _vshort _vlong )
    message("${_vlong}")
    return()
endif()

project(CALAMARES VERSION ${CALAMARES_VERSION} LANGUAGES C CXX HOMEPAGE_URL "https://calamares.io/")

<<<<<<< HEAD
if(CALAMARES_RELEASE_MODE AND CMAKE_SOURCE_DIR STREQUAL CMAKE_BINARY_DIR)
    message(FATAL_ERROR "Do not build development versions in the source-directory.")
=======
set( CALAMARES_VERSION_RC 0 )  # Set to 0 during release cycle, 1 during development
if( CALAMARES_VERSION_RC EQUAL 1 AND CMAKE_SOURCE_DIR STREQUAL CMAKE_BINARY_DIR )
    message( FATAL_ERROR "Do not build development versions in the source-directory." )
>>>>>>> fee8ac67
endif()

### OPTIONS
#
option(INSTALL_CONFIG "Install configuration files" OFF)
option(INSTALL_POLKIT "Install Polkit configuration" ON)
option(INSTALL_COMPLETION "Install shell completions" OFF)
# When adding WITH_* that affects the ABI offered by libcalamares,
# also update libcalamares/CalamaresConfig.h.in
option(WITH_PYTHON "Enable Python modules API (requires Boost.Python)." ON)
option(WITH_QML "Enable QML UI options." ON)
#
# Additional parts to build that do not affect ABI
option(BUILD_SCHEMA_TESTING "Enable schema-validation-tests" ON)
# Options for the calamares executable
option(BUILD_KF5Crash "Enable crash reporting with KCrash." ON)

# Possible debugging flags are:
#  - DEBUG_TIMEZONES draws latitude and longitude lines on the timezone
#    widget and enables chatty debug logging, for dealing with the timezone
#    location database.
#  - DEBUG_FILESYSTEMS does extra logging and checking when looking at
#    partition configuration. Lists known KPMCore FS types.
#  - DEBUG_PARTITION_UNSAFE (see partition/CMakeLists.txt)
#  - DEBUG_PARTITION_BAIL_OUT (see partition/CMakeLists.txt)

### USE_*
#
# By convention, when there are multiple modules that implement similar
# functionality, and it only makes sense to have **at most one** of them
# enabled at any time, those modules are named <foo>-<implementation>.
# For example, services-systemd and services-openrc.
#
# Setting up SKIP_MODULES to ignore "the ones you don't want" can be
# annoying and error-prone (e.g. if a new module shows up). The USE_*
# modules provide a way to do automatic selection. To pick exactly
# one of the implementations from group <foo>, set USE_<foo> to the
# name of the implementation. If USE_<foo> is unset, or empty, then
# all the implementations are enabled (this just means they are
# **available** to `settings.conf`, not that they are used).
#
# To explicitly disable a set of modules, set USE_<foo>=none
# (e.g. the literal string none), which won't match any of the
# modules but is handled specially.
#
# The following USE_* functionalities are available:
#  - *services* picks one of the two service-configuration modules,
#    for either systemd or openrc. This defaults to empty so that
#    **both** modules are available.
set(USE_services "" CACHE STRING "Select the services module to use")

### Calamares application info
#
set(CALAMARES_ORGANIZATION_NAME "Calamares")
set(CALAMARES_ORGANIZATION_DOMAIN "github.com/calamares")
set(CALAMARES_APPLICATION_NAME "Calamares")
set(CALAMARES_DESCRIPTION_SUMMARY "The distribution-independent installer framework")

### Transifex (languages) info
#
# complete = 100% translated,
# good = nearly complete (use own judgement, right now >= 75%)
# ok = incomplete (more than 25% untranslated, at least 5% translated),
# incomplete = <5% translated, placeholder in tx; these are not included.
#
# Language en (source language) is added later. It isn't listed in
# Transifex either. Get the list of languages and their status
# from https://transifex.com/calamares/calamares/ , or (preferably)
# use ci/txstats.py to automatically check.
#
# When adding a new language, take care that it is properly loaded
# by the translation framework. Languages with alternate scripts
# (sr@latin in particular) or location (ca@valencia) need special
# handling in libcalamares/locale/Translation.h .
#
# NOTE: move eo (Esperanto) to _ok once Qt can actually create a
#       locale for it. (Qt 5.12.2 can, see Translation Status section).
# NOTE: move ie (Interlingue) to _ok once Qt supports it.
# NOTE: update these lines by running `txstats.py`, or for full automation
#       `txstats.py -e`. See also
#
# Total 74 languages
set( _tx_complete az az_AZ ca es fi_FI he hi hr ja ko lt pt_BR
    pt_PT sq sv tr_TR uk zh_TW )
set( _tx_good as be ca@valencia cs_CZ da de fa fr fur it_IT ml nl
    ru si sk tg vi zh_CN )
set( _tx_ok ar ast bg bn el en_GB es_MX et eu gl hu id is mr nb oc
    pl ro sl sr sr@latin th )
set( _tx_incomplete eo es_PR gu ie ja-Hira kk kn lo lv mk ne_NP
    ta_IN te ur zh zh_HK )
# Total 74 languages

### Required versions
#
# See DEPENDENCIES section below.
set(QT_VERSION 5.15.0)
set(YAMLCPP_VERSION 0.5.1)
set(ECM_VERSION 5.18)
set(PYTHONLIBS_VERSION 3.6)
set(BOOSTPYTHON_VERSION 1.72.0)

### CMAKE SETUP
#
set(CMAKE_MODULE_PATH "${CMAKE_SOURCE_DIR}/CMakeModules")

# Enable IN_LIST
if(POLICY CMP0057)
    cmake_policy(SET CMP0057 NEW)
endif()
# Let ``AUTOMOC`` and ``AUTOUIC`` process ``GENERATED`` files.
if(POLICY CMP0071)
    cmake_policy(SET CMP0071 NEW)
endif()
# Recognize more macros to trigger automoc
if(NOT CMAKE_VERSION VERSION_LESS "3.10.0")
    list(
        APPEND
        CMAKE_AUTOMOC_MACRO_NAMES
        "K_PLUGIN_FACTORY_WITH_JSON"
        "K_EXPORT_PLASMA_DATAENGINE_WITH_JSON"
        "K_EXPORT_PLASMA_RUNNER"
    )
endif()

# CMake Modules
include(CMakePackageConfigHelpers)
include(CTest)
include(FeatureSummary)

# Calamares Modules
include(CMakeColors)

### C++ SETUP
#
set(CMAKE_CXX_STANDARD 17)
set(CMAKE_CXX_STANDARD_REQUIRED ON)
set(CMAKE_CXX_FLAGS "${CMAKE_CXX_FLAGS} -Wall -Werror=return-type")
set(CMAKE_CXX_FLAGS_DEBUG "-Og -g ${CMAKE_CXX_FLAGS_DEBUG}")
set(CMAKE_CXX_FLAGS_MINSIZEREL "-Os -DNDEBUG")
set(CMAKE_CXX_FLAGS_RELEASE "-O3 -DNDEBUG")
set(CMAKE_CXX_FLAGS_RELWITHDEBINFO "-O2 -g")

set(CMAKE_C_STANDARD 99)
set(CMAKE_C_STANDARD_REQUIRED ON)
set(CMAKE_C_FLAGS "${CMAKE_C_FLAGS} -Wall")
set(CMAKE_C_FLAGS_DEBUG "-Og -g")
set(CMAKE_C_FLAGS_MINSIZEREL "-Os -DNDEBUG")
set(CMAKE_C_FLAGS_RELEASE "-O4 -DNDEBUG")
set(CMAKE_C_FLAGS_RELWITHDEBINFO "-O2 -g")

set(CMAKE_SHARED_LINKER_FLAGS "-Wl,--no-undefined -Wl,--fatal-warnings")

# If no build type is set, pick a reasonable one
if(NOT CMAKE_BUILD_TYPE)
    if(CALAMARES_RELEASE_MODE)
        set(CMAKE_BUILD_TYPE "RelWithDebInfo")
    else()
        set(CMAKE_BUILD_TYPE "Debug")
    endif()
endif()

if(CMAKE_CXX_COMPILER_ID MATCHES "Clang")
    message(STATUS "Found Clang ${CMAKE_CXX_COMPILER_VERSION}, setting up Clang-specific compiler flags.")

    # Clang warnings: doing *everything* is counter-productive, since it warns
    # about things which we can't fix (e.g. C++98 incompatibilities, but
    # Calamares is C++17).
    foreach(
        CLANG_WARNINGS
        -Weverything
        -Wno-c++98-compat
        -Wno-c++98-compat-pedantic
        -Wno-padded
        -Wno-undefined-reinterpret-cast
        -Wno-global-constructors
        -Wno-exit-time-destructors
        -Wno-missing-prototypes
        -Wno-documentation-unknown-command
        -Wno-unknown-warning-option
    )
        string(APPEND CMAKE_CXX_FLAGS " ${CLANG_WARNINGS}")
    endforeach()

    # The dwarf-debugging flags are slightly different, too
    string(APPEND CMAKE_CXX_FLAGS_DEBUG " -gdwarf")
    string(APPEND CMAKE_C_FLAGS_DEBUG " -gdwarf")

    # Third-party code where we don't care so much about compiler warnings
    # (because it's uncomfortable to patch) get different flags; use
    #       mark_thirdparty_code( <file> [<file>...] )
    # to switch off warnings for those sources.
    set(SUPPRESS_3RDPARTY_WARNINGS "-Wno-everything")

    set(CMAKE_TOOLCHAIN_PREFIX "llvm-")

    # The path prefix is only relevant for CMake 3.16 and later, fixes #1286
    set(CMAKE_AUTOMOC_PATH_PREFIX OFF)
    set(CALAMARES_AUTOMOC_OPTIONS "-butils/moc-warnings.h")
    set(CALAMARES_AUTOUIC_OPTIONS --include utils/moc-warnings.h)
else()
    set(CMAKE_CXX_FLAGS "${CMAKE_CXX_FLAGS} -Wnon-virtual-dtor -Woverloaded-virtual")

    set(SUPPRESS_3RDPARTY_WARNINGS "")
endif()

# Use mark_thirdparty_code() to reduce warnings from the compiler
# on code that we're not going to fix. Call this with a list of files.
macro(mark_thirdparty_code)
    set_source_files_properties(
        ${ARGV}
        PROPERTIES COMPILE_FLAGS "${SUPPRESS_3RDPARTY_WARNINGS}" COMPILE_DEFINITIONS "THIRDPARTY"
    )
endmacro()

if(CMAKE_COMPILER_IS_GNUCXX)
    if(CMAKE_CXX_COMPILER_VERSION VERSION_GREATER 4.9 OR CMAKE_CXX_COMPILER_VERSION VERSION_EQUAL 4.9)
        message(STATUS "Found GNU g++ ${CMAKE_CXX_COMPILER_VERSION}, enabling colorized error messages.")
        set(CMAKE_CXX_FLAGS "${CMAKE_CXX_FLAGS} -fdiagnostics-color=auto")
    endif()
endif()

# API that was deprecated before Qt 5.15 causes a compile error
add_compile_definitions(QT_DISABLE_DEPRECATED_BEFORE=0x050f00)

### DEPENDENCIES
#
find_package(Qt5 ${QT_VERSION} CONFIG REQUIRED Concurrent Core Gui LinguistTools Network Svg Widgets)
if(WITH_QML)
    find_package(Qt5 ${QT_VERSION} CONFIG REQUIRED Quick QuickWidgets)
endif()
# Optional Qt parts
find_package(Qt5DBus CONFIG)

find_package(YAMLCPP ${YAMLCPP_VERSION} REQUIRED)
if(INSTALL_POLKIT)
    find_package(PolkitQt5-1 REQUIRED)
else()
    # Find it anyway, for dependencies-reporting
    find_package(PolkitQt5-1)
endif()
set_package_properties(
    PolkitQt5-1
    PROPERTIES
    DESCRIPTION "Qt5 support for Polkit"
    URL "https://cgit.kde.org/polkit-qt-1.git"
    PURPOSE "PolkitQt5-1 helps with installing Polkit configuration"
)

# Find ECM once, and add it to the module search path; Calamares
# modules that need ECM can do
#   find_package(ECM ${ECM_VERSION} REQUIRED NO_MODULE),
# no need to mess with the module path after.
find_package(ECM ${ECM_VERSION} NO_MODULE)
if(ECM_FOUND)
    set(CMAKE_MODULE_PATH ${ECM_MODULE_PATH} ${CMAKE_MODULE_PATH})
    if(BUILD_TESTING)
        # ECM implies that we can build the tests, too
        find_package(Qt5 COMPONENTS Test REQUIRED)
        include(ECMAddTests)
    endif()
    include(KDEInstallDirs)
endif()

find_package(KF5 QUIET COMPONENTS CoreAddons Crash DBusAddons)
set_package_properties(
    KF5::CoreAddons
    PROPERTIES
    TYPE REQUIRED
    DESCRIPTION "Classes built on QtCore for About Data"
    URL "https://api.kde.org/frameworks/kcoreaddons/"
    PURPOSE "About Calamares"
)
set_package_properties(
    KF5::DBusAddons
    PROPERTIES
    TYPE REQUIRED
    DESCRIPTION "Classes for DBus activation"
    URL "https://api.kde.org/frameworks/dbusaddons/"
    PURPOSE "Unique instance of Calamares"
)
if(NOT KF5Crash_FOUND)
    if(BUILD_KF5Crash)
        message(WARNING "BUILD_KF5Crash is set, but KF5::Crash is not available.")
    endif()
    set(BUILD_KF5Crash OFF)
endif()

find_package(Python ${PYTHONLIBS_VERSION} COMPONENTS Interpreter Development)
set_package_properties(
    Python
    PROPERTIES
    DESCRIPTION "Python3 interpreter."
    URL "https://python.org"
    PURPOSE "Python3 interpreter for certain tests."
)

set(_schema_explanation "")
if(Python_Interpreter_FOUND)
    if(BUILD_SCHEMA_TESTING)
        # The configuration validator script has some dependencies,
        # and if they are not installed, don't run. If errors out
        # with exit(1) on missing dependencies.
        if(CALAMARES_CONFIGVALIDATOR_CHECKED)
            set(_validator_deps ${CALAMARES_CONFIGVALIDATOR_RESULT})
        else()
            exec_program(
                Python::Interpreter
                ARGS
                "${CMAKE_SOURCE_DIR}/ci/configvalidator.py"
                -x
                RETURN_VALUE
                _validator_deps
            )
            set(CALAMARES_CONFIGVALIDATOR_CHECKED TRUE CACHE INTERNAL "Dependencies for configvalidator checked")
            set(CALAMARES_CONFIGVALIDATOR_RESULT ${_validator_deps}
                CACHE INTERNAL "Result of configvalidator dependency check"
            )
        endif()
        # It should never succeed, but only returns 1 when the imports fail
        if(_validator_deps EQUAL 1)
            set(_schema_explanation " Missing dependencies for configvalidator.py.")
            set(BUILD_SCHEMA_TESTING OFF)
        endif()
    endif()
else()
    # Can't run schema tests without Python3.
    set(_schema_explanation " Missing Python3.")
    set(BUILD_SCHEMA_TESTING OFF)
endif()
add_feature_info(yaml-schema BUILD_SCHEMA_TESTING "Validate YAML (config files) with schema.${_schema_explanation}")

if(Python_Development_FOUND)
    find_package(Boost ${BOOSTPYTHON_VERSION} COMPONENTS python)
    set_package_properties(Boost PROPERTIES PURPOSE "Boost.Python is used for Python job modules.")
endif()

if(NOT Python_Development_FOUND OR NOT Boost_FOUND)
    message(STATUS "Disabling Boost::Python modules")
    set(WITH_PYTHON OFF)
endif()

# Now we know the state of the ABI-options, copy them into "Calamares_"
# prefixed variables, to match how the variables would-be-named
# when building out-of-tree.
set(Calamares_WITH_PYTHON ${WITH_PYTHON})
set(Calamares_WITH_QML ${WITH_QML})

### Transifex Translation status
#
# Construct language lists for use. This massages the language lists
# for use with older Qt (which does not support Esperanto) and checks
# for some obvious error. The actual work of compiling translations
# is done in the lang/ directory.
#
if(Qt5_VERSION VERSION_GREATER 5.12.1)
    # At least Qt 5.12.2 seems to support Esperanto in QLocale
    if("eo" IN_LIST _tx_incomplete)
        message(STATUS "Esperanto support since Qt 5.12.2, enabling Esperanto locale")
        list(REMOVE_ITEM _tx_incomplete "eo")
        list(APPEND _tx_ok "eo")
    endif()
endif()

set(curr_tx ${_tx_complete} ${_tx_good} ${_tx_ok} ${_tx_incomplete})
set(tx_errors OFF)
if(curr_tx)
    # New in list
    foreach(l ${curr_tx})
        set(p_l "lang/calamares_${l}.ts")
        if(NOT EXISTS ${CMAKE_CURRENT_SOURCE_DIR}/${p_l})
            message(WARNING "Language ${l} has no .ts file yet.")
            set(tx_errors ON)
        endif()
    endforeach()

    unset(p_l)
    unset(l)
endif()
unset(curr_tx)
if(tx_errors)
    message(FATAL_ERROR "Translation warnings, see above.")
endif()

set(CALAMARES_TRANSLATION_LANGUAGES en ${_tx_complete} ${_tx_good} ${_tx_ok})
list(SORT CALAMARES_TRANSLATION_LANGUAGES)

add_subdirectory(lang) # i18n tools

### Example Distro
#
# For testing purposes Calamares includes a very, very, limited sample
# distro called "Generic". The root filesystem of "Generic" lives in
# data/example-root and can be squashed up as part of the build, so
# that a pure-upstream run of ./calamares -d from the build directory
# (with all the default settings and configurations) can actually
# do an complete example run.
#
# Some binaries from the build host (e.g. /bin and /lib) are also
# squashed into the example filesystem.
#
# To build the example distro (for use by the default, example,
# unsquashfs module), build the target 'example-distro', eg.:
#
#   make example-distro
#
find_program(mksquashfs_PROGRAM mksquashfs)
if(mksquashfs_PROGRAM)
    set(mksquashfs_FOUND ON)
    set(src_fs ${CMAKE_SOURCE_DIR}/data/example-root/)
    set(dst_fs ${CMAKE_BINARY_DIR}/example.sqfs)
    if(EXISTS ${src_fs})
        # based on the build host. If /lib64 exists, assume it is needed.
        # Collect directories needed for a minimal binary distro,
        # Note that the last path component is added to the root, so
        # if you add /usr/sbin here, it will be put into /sbin_1.
        # Add such paths to /etc/profile under ${src_fs}.
        set(candidate_fs /sbin /bin /lib /lib64)
        set(host_fs "")
        foreach(c_fs ${candidate_fs})
            if(EXISTS ${c_fs})
                list(APPEND host_fs ${c_fs})
            endif()
        endforeach()
        add_custom_command(
            OUTPUT ${dst_fs}
            COMMAND ${mksquashfs_PROGRAM} ${src_fs} ${dst_fs} -all-root
            COMMAND ${mksquashfs_PROGRAM} ${host_fs} ${dst_fs} -all-root
        )
        add_custom_target(example-distro DEPENDS ${dst_fs})
    endif()
else()
    set(mksquashfs_FOUND OFF)
endif()
# Doesn't list mksquashfs as an optional dep, though, because it
# hasn't been sent through the find_package() scheme.
#
# "http://tldp.org/HOWTO/SquashFS-HOWTO/creatingandusing.html"
add_feature_info(ExampleDistro ${mksquashfs_FOUND} "Create example-distro target.")

### CALAMARES PROPER
#
set(CALAMARES_VERSION ${CALAMARES_VERSION_MAJOR}.${CALAMARES_VERSION_MINOR}.${CALAMARES_VERSION_PATCH})
# In rare cases we have hotfix-releases with a tweak
if(CALAMARES_VERSION_TWEAK)
    set(CALAMARES_VERSION "${CALAMARES_VERSION}.${CALAMARES_VERSION_TWEAK}")
endif()
set(CALAMARES_VERSION_SHORT "${CALAMARES_VERSION}")

# Additional info for non-release builds. The "extended" version information
# with date and git information (commit, dirty status) is used only
# by CalamaresVersionX.h, which is included by consumers that need a full
# version number with all that information; normal consumers can include
# CalamaresVersion.h with more stable numbers.
if(NOT BUILD_RELEASE AND EXISTS "${CMAKE_CURRENT_SOURCE_DIR}/.git/")
    include(ExtendedVersion)
    extend_version( "${CALAMARES_VERSION}" OFF CALAMARES_VERSION_SHORT CALAMARES_VERSION )
endif()

# Special define for RC (e.g. not-a-release) builds.
# This is consumed via the CalamaresConfig.h header.
if(NOT CALAMARES_RELEASE_MODE)
    set(CALAMARES_VERSION_RC 1)
endif()

# enforce using constBegin, constEnd for const-iterators
add_definitions(-DQT_STRICT_ITERATORS -DQT_SHARED -DQT_SHAREDPOINTER_TRACK_POINTERS)

# set paths
set(CMAKE_RUNTIME_OUTPUT_DIRECTORY "${CMAKE_BINARY_DIR}")
set(CMAKE_LIBRARY_OUTPUT_DIRECTORY "${CMAKE_BINARY_DIR}")
set(CMAKE_ARCHIVE_OUTPUT_DIRECTORY "${CMAKE_BINARY_DIR}")

# Better default installation paths: GNUInstallDirs defines
# CMAKE_INSTALL_FULL_SYSCONFDIR to be CMAKE_INSTALL_PREFIX/etc by default
# but we really want /etc
if(NOT DEFINED CMAKE_INSTALL_SYSCONFDIR)
    set(CMAKE_INSTALL_SYSCONFDIR "/etc")
endif()

# make predefined install dirs available everywhere
include(GNUInstallDirs)

# This is used by CalamaresAddLibrary; once Calamares is installed,
# the CalamaresConfig.cmake module sets this variable to the IMPORTED
# libraries for Calamares.
set(Calamares_LIBRARIES calamares)

add_subdirectory(src)

add_feature_info(Python ${WITH_PYTHON} "Python job modules")
add_feature_info(Qml ${WITH_QML} "QML UI support")
add_feature_info(Config ${INSTALL_CONFIG} "Install Calamares configuration")
add_feature_info(Polkit ${INSTALL_POLKIT} "Install Polkit files")
add_feature_info(KCrash ${BUILD_KF5Crash} "Crash dumps via KCrash")

### CMake infrastructure installation
#
#
set(CMAKE_INSTALL_CMAKEDIR "${CMAKE_INSTALL_LIBDIR}/cmake/Calamares" CACHE PATH "Installation directory for CMake files")
set(CMAKE_INSTALL_FULL_CMAKEDIR "${CMAKE_INSTALL_PREFIX}/${CMAKE_INSTALL_CMAKEDIR}")

export(PACKAGE Calamares)
configure_package_config_file(
    "CalamaresConfig.cmake.in"
    "${PROJECT_BINARY_DIR}/CalamaresConfig.cmake"
    INSTALL_DESTINATION "${CMAKE_INSTALL_CMAKEDIR}"
    PATH_VARS CMAKE_INSTALL_INCLUDEDIR CMAKE_INSTALL_LIBDIR CMAKE_INSTALL_DATADIR
)
write_basic_package_version_file(
    ${PROJECT_BINARY_DIR}/CalamaresConfigVersion.cmake
    VERSION ${PROJECT_VERSION}
    COMPATIBILITY SameMajorVersion
)
install(EXPORT Calamares DESTINATION "${CMAKE_INSTALL_CMAKEDIR}" FILE "CalamaresTargets.cmake" NAMESPACE Calamares::)

# Install the cmake files
install(
    FILES
        "${PROJECT_BINARY_DIR}/CalamaresConfig.cmake"
        "${PROJECT_BINARY_DIR}/CalamaresConfigVersion.cmake"
        "CMakeModules/CalamaresAddBrandingSubdirectory.cmake"
        "CMakeModules/CalamaresAddLibrary.cmake"
        "CMakeModules/CalamaresAddModuleSubdirectory.cmake"
        "CMakeModules/CalamaresAddPlugin.cmake"
        "CMakeModules/CalamaresAddTest.cmake"
        "CMakeModules/CalamaresAddTranslations.cmake"
        "CMakeModules/CalamaresAutomoc.cmake"
        "CMakeModules/CalamaresCheckModuleSelection.cmake"
        "CMakeModules/CMakeColors.cmake"
        "CMakeModules/FindYAMLCPP.cmake"
    DESTINATION "${CMAKE_INSTALL_CMAKEDIR}"
)

### Miscellaneous installs
#
#
if(INSTALL_CONFIG)
    install(FILES settings.conf DESTINATION share/calamares)
endif()

if(INSTALL_POLKIT)
    install(FILES com.github.calamares.calamares.policy DESTINATION "${POLKITQT-1_POLICY_FILES_INSTALL_DIR}")
endif()

if(INSTALL_COMPLETION)
    if(NOT CMAKE_INSTALL_BASHCOMPLETIONDIR)
        set(CMAKE_INSTALL_BASHCOMPLETIONDIR "${CMAKE_INSTALL_DATADIR}/bash-completion/completions")
    endif()

    install(FILES ${CMAKE_SOURCE_DIR}/data/completion/bash/calamares DESTINATION "${CMAKE_INSTALL_BASHCOMPLETIONDIR}")
endif()

install(FILES calamares.desktop DESTINATION ${CMAKE_INSTALL_DATADIR}/applications)

install(FILES man/calamares.8 DESTINATION ${CMAKE_INSTALL_MANDIR}/man8/)

# uninstall target
configure_file(
    "${CMAKE_CURRENT_SOURCE_DIR}/cmake_uninstall.cmake.in"
    "${CMAKE_CURRENT_BINARY_DIR}/cmake_uninstall.cmake"
    IMMEDIATE
    @ONLY
)

add_custom_target(uninstall COMMAND ${CMAKE_COMMAND} -P ${CMAKE_CURRENT_BINARY_DIR}/cmake_uninstall.cmake)

### CMAKE SUMMARY REPORT
#
get_directory_property(SKIPPED_MODULES DIRECTORY src/modules DEFINITION LIST_SKIPPED_MODULES)
calamares_explain_skipped_modules( ${SKIPPED_MODULES} )

feature_summary(WHAT DISABLED_FEATURES DESCRIPTION "The following features have been disabled:" QUIET_ON_EMPTY)
feature_summary(
    WHAT OPTIONAL_PACKAGES_NOT_FOUND
    DESCRIPTION "The following OPTIONAL packages were not found:"
    QUIET_ON_EMPTY
)
feature_summary(
    WHAT REQUIRED_PACKAGES_NOT_FOUND
    FATAL_ON_MISSING_REQUIRED_PACKAGES
    DESCRIPTION "The following REQUIRED packages were not found:"
    QUIET_ON_EMPTY
)

### PACKAGING
#
# Note: most distro's will do distro-specific packaging rather than
#       using CPack, and this duplicates information in the AppStream, too.
set(CPACK_PACKAGE_VENDOR calamares)
set(CPACK_PACKAGE_DESCRIPTION_SUMMARY "A Linux system installer")
set(CPACK_PACKAGE_DESCRIPTION
    "Calamares is a Linux system installer, intended for Linux distributions to use on their ISOs and other bootable media to install the distribution to the end-user's computer. Calamares can also be used as an OEM configuration tool. It is modular, extensible and highly-configurable for Linux distributions from all five major Linux families."
)
set(CPACK_PACKAGE_ICON "data/images/squid.png")

include(CPack)<|MERGE_RESOLUTION|>--- conflicted
+++ resolved
@@ -56,14 +56,8 @@
 
 project(CALAMARES VERSION ${CALAMARES_VERSION} LANGUAGES C CXX HOMEPAGE_URL "https://calamares.io/")
 
-<<<<<<< HEAD
 if(CALAMARES_RELEASE_MODE AND CMAKE_SOURCE_DIR STREQUAL CMAKE_BINARY_DIR)
     message(FATAL_ERROR "Do not build development versions in the source-directory.")
-=======
-set( CALAMARES_VERSION_RC 0 )  # Set to 0 during release cycle, 1 during development
-if( CALAMARES_VERSION_RC EQUAL 1 AND CMAKE_SOURCE_DIR STREQUAL CMAKE_BINARY_DIR )
-    message( FATAL_ERROR "Do not build development versions in the source-directory." )
->>>>>>> fee8ac67
 endif()
 
 ### OPTIONS
