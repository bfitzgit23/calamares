# === This file is part of Calamares - <https://calamares.io> ===
#
#   SPDX-FileCopyrightText: 2017 Adriaan de Groot <groot@kde.org>
#   SPDX-License-Identifier: BSD-2-Clause
#
###
#
#   Calamares is Free Software: see the License-Identifier above.
#
#   Individual files may have different licenses (like the CMake
#   infrastructure, which is BSD-2-Clause licensed). Check the SPDX
#   identifiers in each file.
#
###
#
# Generally, this CMakeLists.txt will find all the dependencies for Calamares
# and complain appropriately. See below (later in this file) for CMake-level
# options. There are some "secret" options as well:
#
#   SKIP_MODULES    : a space or semicolon-separated list of directory names
#                     under src/modules that should not be built.
#   USE_<foo>       : fills in SKIP_MODULES for modules called <foo>-<something>
#   WITH_<foo>      : try to enable <foo> (these usually default to ON). For
#                     a list of WITH_<foo> grep CMakeCache.txt after running
#                     CMake once. These affect the ABI offered by Calamares.
#                       - PYTHON (enable Python Job modules)
#                       - QML (enable QML UI View modules)
#                       - PYTHONQT # TODO:3.3: remove
#   BUILD_<foo>     : choose additional things to build
#                       - TESTING (standard CMake option)
#                       - SCHEMA_TESTING (requires Python, see ci/configvalidator.py)
#   DEBUG_<foo>     : special developer flags for debugging
#
# Example usage:
#
#   cmake . -DSKIP_MODULES="partition luksbootkeycfg"
#
# One special target is "show-version", which can be built
# to obtain the version number from here.

cmake_minimum_required( VERSION 3.16 FATAL_ERROR )

set( CALAMARES_VERSION 3.3.0 )
set( CALAMARES_RELEASE_MODE OFF ) # Set to ON during a release

if ( CMAKE_SCRIPT_MODE_FILE )
    include( ${CMAKE_CURRENT_LIST_DIR}/CMakeModules/ExtendedVersion.cmake )
    set( CMAKE_SOURCE_DIR ${CMAKE_CURRENT_LIST_DIR} )
    extend_version( ${CALAMARES_VERSION} OFF _vshort _vlong )
    message( "${_vlong}" )
    return()
endif()

project( CALAMARES
<<<<<<< HEAD
    VERSION ${CALAMARES_VERSION}
=======
    VERSION 3.2.44
>>>>>>> 8f65a644
    LANGUAGES C CXX
)

### OPTIONS
#
option( INSTALL_CONFIG "Install configuration files" OFF )
option( INSTALL_POLKIT "Install Polkit configuration" ON )
option( INSTALL_COMPLETION "Install shell completions" OFF )
# Options for the calamares executable
option( WITH_KF5Crash "Enable crash reporting with KCrash." ON )  # TODO:3.3: WITH->BUILD (this isn't an ABI thing)
# When adding WITH_* that affects the ABI offered by libcalamares,
# also update libcalamares/CalamaresConfig.h.in
option( WITH_PYTHON "Enable Python modules API (requires Boost.Python)." ON )
option( WITH_PYTHONQT "Enable Python view modules API (deprecated, requires PythonQt)." OFF )  # TODO:3.3: remove
option( WITH_QML "Enable QML UI options." ON )
#
# Additional parts to build
option( BUILD_SCHEMA_TESTING "Enable schema-validation-tests" ON )


# Possible debugging flags are:
#  - DEBUG_TIMEZONES draws latitude and longitude lines on the timezone
#    widget and enables chatty debug logging, for dealing with the timezone
#    location database.
#  - DEBUG_FILESYSTEMS does extra logging and checking when looking at
#    partition configuration. Lists known KPMCore FS types.
#  - DEBUG_PARTITION_UNSAFE (see partition/CMakeLists.txt)
#  - DEBUG_PARTITION_LAME (see partition/CMakeLists.txt)


### USE_*
#
# By convention, when there are multiple modules that implement similar
# functionality, and it only makes sense to have **at most one** of them
# enabled at any time, those modules are named <foo>-<implementation>.
# For example, services-systemd and services-openrc.
#
# Setting up SKIP_MODULES to ignore "the ones you don't want" can be
# annoying and error-prone (e.g. if a new module shows up). The USE_*
# modules provide a way to do automatic selection. To pick exactly
# one of the implementations from group <foo>, set USE_<foo> to the
# name of the implementation. If USE_<foo> is unset, or empty, then
# all the implementations are enabled (this just means they are
# **available** to `settings.conf`, not that they are used).
#
# To explicitly disable a set of modules, set USE_<foo>=none
# (e.g. the literal string none), which won't match any of the
# modules but is handled specially.
#
# The following USE_* functionalities are available:
#  - *services* picks one of the two service-configuration modules,
#    for either systemd or openrc. This defaults to empty so that
#    **both** modules are available.
set( USE_services "" CACHE STRING "Select the services module to use" )

### Calamares application info
#
set( CALAMARES_ORGANIZATION_NAME "Calamares" )
set( CALAMARES_ORGANIZATION_DOMAIN "github.com/calamares" )
set( CALAMARES_APPLICATION_NAME  "Calamares" )
set( CALAMARES_DESCRIPTION_SUMMARY
    "The distribution-independent installer framework" )

### Transifex (languages) info
#
# complete = 100% translated,
# good = nearly complete (use own judgement, right now >= 75%)
# ok = incomplete (more than 25% untranslated, at least 5% translated),
# incomplete = <5% translated, placeholder in tx; these are not included.
#
# Language en (source language) is added later. It isn't listed in
# Transifex either. Get the list of languages and their status
# from https://transifex.com/calamares/calamares/ , or (preferably)
# use ci/txstats.py to automatically check.
#
# When adding a new language, take care that it is properly loaded
# by the translation framework. Languages with alternate scripts
# (sr@latin in particular) may need special handling in CalamaresUtils.cpp.
#
# TODO: drop the es_ES translation from Transifex
#
# NOTE: move eo (Esperanto) to _ok once Qt can actually create a
#       locale for it. (Qt 5.12.2 can, see Translation Status section).
# NOTE: move ie (Interlingue) to _ok once Qt supports it.
# NOTE: update these lines by running `txstats.py`, or for full automation
#       `txstats.py -e`. See also
#
# Total 79 languages
set( _tx_complete az az_AZ ca fi_FI he hi ja ko lt pt_PT sq sv uk
    zh_CN zh_TW )
set( _tx_good as be ca@valencia cs_CZ da de fr fur hr it_IT ml nl
    pt_BR ru sk tg tr_TR vi )
set( _tx_ok ar ast bg bn el en_GB es es_MX et eu fa gl hu id is mr
    nb pl ro si sl sr sr@latin th )
set( _tx_incomplete eo es_PE es_PR fr_CH gu id_ID ie kk kn ko_KR lo
    lv mk ne ne_NP ru_RU te ur uz zh zh_HK )

### Required versions
#
# See DEPENDENCIES section below.
set( QT_VERSION 5.15.0 )
set( YAMLCPP_VERSION 0.5.1 )
set( ECM_VERSION 5.18 )
set( PYTHONLIBS_VERSION 3.6 )
set( BOOSTPYTHON_VERSION 1.67.0 )


### CMAKE SETUP
#
set( CMAKE_MODULE_PATH "${CMAKE_SOURCE_DIR}/CMakeModules" )

# Enable IN_LIST
if( POLICY CMP0057 )
    cmake_policy( SET CMP0057 NEW )
endif()
# Let ``AUTOMOC`` and ``AUTOUIC`` process ``GENERATED`` files.
if( POLICY CMP0071 )
    cmake_policy( SET CMP0071 NEW )
endif()
# Recognize more macros to trigger automoc
if(NOT CMAKE_VERSION VERSION_LESS "3.10.0")
    list(APPEND CMAKE_AUTOMOC_MACRO_NAMES
        "K_PLUGIN_FACTORY_WITH_JSON"
        "K_EXPORT_PLASMA_DATAENGINE_WITH_JSON"
        "K_EXPORT_PLASMA_RUNNER"
    )
endif()

# CMake Modules
include( CMakePackageConfigHelpers )
include( CTest )
include( FeatureSummary )

# Calamares Modules
include( CMakeColors )

### C++ SETUP
#
set( CMAKE_CXX_STANDARD 17 )
set( CMAKE_CXX_STANDARD_REQUIRED ON )
set( CMAKE_CXX_FLAGS                "${CMAKE_CXX_FLAGS} -Wall -Werror=return-type" )
set( CMAKE_CXX_FLAGS_DEBUG          "-Og -g ${CMAKE_CXX_FLAGS_DEBUG}" )
set( CMAKE_CXX_FLAGS_MINSIZEREL     "-Os -DNDEBUG" )
set( CMAKE_CXX_FLAGS_RELEASE        "-O3 -DNDEBUG" )
set( CMAKE_CXX_FLAGS_RELWITHDEBINFO "-O2 -g" )

set( CMAKE_C_STANDARD 99 )
set( CMAKE_C_STANDARD_REQUIRED ON )
set( CMAKE_C_FLAGS                  "${CMAKE_C_FLAGS} -Wall" )
set( CMAKE_C_FLAGS_DEBUG            "-Og -g" )
set( CMAKE_C_FLAGS_MINSIZEREL       "-Os -DNDEBUG" )
set( CMAKE_C_FLAGS_RELEASE          "-O4 -DNDEBUG" )
set( CMAKE_C_FLAGS_RELWITHDEBINFO   "-O2 -g" )

set( CMAKE_SHARED_LINKER_FLAGS      "-Wl,--no-undefined -Wl,--fatal-warnings" )

# If no build type is set, pick a reasonable one
if( NOT CMAKE_BUILD_TYPE )
    if ( CALAMARES_RELEASE_MODE )
        set( CMAKE_BUILD_TYPE "RelWithDebInfo" )
    else()
        set( CMAKE_BUILD_TYPE "Debug" )
    endif()
endif()

if( CMAKE_CXX_COMPILER_ID MATCHES "Clang" )
    message( STATUS "Found Clang ${CMAKE_CXX_COMPILER_VERSION}, setting up Clang-specific compiler flags." )

    # Clang warnings: doing *everything* is counter-productive, since it warns
    # about things which we can't fix (e.g. C++98 incompatibilities, but
    # Calamares is C++17).
    foreach( CLANG_WARNINGS
        -Weverything
        -Wno-c++98-compat
        -Wno-c++98-compat-pedantic
        -Wno-padded
        -Wno-undefined-reinterpret-cast
        -Wno-global-constructors
        -Wno-exit-time-destructors
        -Wno-missing-prototypes
        -Wno-documentation-unknown-command
        -Wno-unknown-warning-option
    )
        string( APPEND CMAKE_CXX_FLAGS " ${CLANG_WARNINGS}" )
    endforeach()

    # The dwarf-debugging flags are slightly different, too
    string( APPEND CMAKE_CXX_FLAGS_DEBUG " -gdwarf" )
    string( APPEND CMAKE_C_FLAGS_DEBUG " -gdwarf" )

    # Third-party code where we don't care so much about compiler warnings
    # (because it's uncomfortable to patch) get different flags; use
    #       mark_thirdparty_code( <file> [<file>...] )
    # to switch off warnings for those sources.
    set( SUPPRESS_3RDPARTY_WARNINGS "-Wno-everything" )

    set( CMAKE_TOOLCHAIN_PREFIX "llvm-" )

    # The path prefix is only relevant for CMake 3.16 and later, fixes #1286
    set( CMAKE_AUTOMOC_PATH_PREFIX OFF )
    set( CALAMARES_AUTOMOC_OPTIONS "-butils/moc-warnings.h" )
    set( CALAMARES_AUTOUIC_OPTIONS --include utils/moc-warnings.h )
else()
    set( CMAKE_CXX_FLAGS "${CMAKE_CXX_FLAGS} -Wnon-virtual-dtor -Woverloaded-virtual" )

    set( SUPPRESS_3RDPARTY_WARNINGS "" )
endif()

# Use mark_thirdparty_code() to reduce warnings from the compiler
# on code that we're not going to fix. Call this with a list of files.
macro(mark_thirdparty_code)
    set_source_files_properties( ${ARGV}
        PROPERTIES
            COMPILE_FLAGS "${SUPPRESS_3RDPARTY_WARNINGS}"
            COMPILE_DEFINITIONS "THIRDPARTY"
    )
endmacro()

if( CMAKE_COMPILER_IS_GNUCXX )
    if( CMAKE_CXX_COMPILER_VERSION VERSION_GREATER 4.9 OR
        CMAKE_CXX_COMPILER_VERSION VERSION_EQUAL 4.9 )
        message( STATUS "Found GNU g++ ${CMAKE_CXX_COMPILER_VERSION}, enabling colorized error messages." )
        set( CMAKE_CXX_FLAGS "${CMAKE_CXX_FLAGS} -fdiagnostics-color=auto" )
    endif()
endif()

# API that was deprecated before Qt 5.15 causes a compile error
add_compile_definitions( QT_DISABLE_DEPRECATED_BEFORE=0x050f00 )

### DEPENDENCIES
#
find_package( Qt5 ${QT_VERSION} CONFIG REQUIRED Concurrent Core Gui LinguistTools Network Svg Widgets )
if( WITH_QML )
    find_package( Qt5 ${QT_VERSION} CONFIG REQUIRED Quick QuickWidgets )
endif()
# Optional Qt parts
find_package( Qt5DBus CONFIG )

find_package( YAMLCPP ${YAMLCPP_VERSION} REQUIRED )
if( INSTALL_POLKIT )
    find_package( PolkitQt5-1 REQUIRED )
else()
    # Find it anyway, for dependencies-reporting
    find_package( PolkitQt5-1 )
endif()
set_package_properties(
    PolkitQt5-1 PROPERTIES
    DESCRIPTION "Qt5 support for Polkit"
    URL "https://cgit.kde.org/polkit-qt-1.git"
    PURPOSE "PolkitQt5-1 helps with installing Polkit configuration"
)

# Find ECM once, and add it to the module search path; Calamares
# modules that need ECM can do
#   find_package(ECM ${ECM_VERSION} REQUIRED NO_MODULE),
# no need to mess with the module path after.
find_package(ECM ${ECM_VERSION} NO_MODULE)
if( ECM_FOUND )
    set(CMAKE_MODULE_PATH ${ECM_MODULE_PATH} ${CMAKE_MODULE_PATH})
    if ( BUILD_TESTING )
        # ECM implies that we can build the tests, too
        find_package( Qt5 COMPONENTS Test REQUIRED )
        include( ECMAddTests )
    endif()
    include(KDEInstallDirs)
endif()

find_package( KF5 QUIET COMPONENTS CoreAddons Crash DBusAddons )
set_package_properties(
    KF5::CoreAddons PROPERTIES
    TYPE REQUIRED
    DESCRIPTION "Classes built on QtCore for About Data"
    URL "https://api.kde.org/frameworks/kcoreaddons/"
    PURPOSE "About Calamares"
)
set_package_properties(
    KF5::DBusAddons PROPERTIES
    TYPE REQUIRED
    DESCRIPTION "Classes for DBus activation"
    URL "https://api.kde.org/frameworks/dbusaddons/"
    PURPOSE "Unique instance of Calamares"
)
if( NOT KF5Crash_FOUND )
    if( WITH_KF5Crash )
        message(WARNING "WITH_KF5Crash is set, but KF5::Crash is not available.")
    endif()
    set( WITH_KF5Crash OFF )
endif()

# TODO:3.3: Use FindPython3 instead
find_package( PythonInterp ${PYTHONLIBS_VERSION} )
set_package_properties(
    PythonInterp PROPERTIES
    DESCRIPTION "Python 3 interpreter."
    URL "https://python.org"
    PURPOSE "Python 3 interpreter for certain tests."
)

set( _schema_explanation "" )
if ( PYTHONINTERP_FOUND )
    if ( BUILD_SCHEMA_TESTING )
        # The configuration validator script has some dependencies,
        # and if they are not installed, don't run. If errors out
        # with exit(1) on missing dependencies.
        if ( CALAMARES_CONFIGVALIDATOR_CHECKED )
            set( _validator_deps ${CALAMARES_CONFIGVALIDATOR_RESULT} )
        else()
            exec_program( ${PYTHON_EXECUTABLE} ARGS "${CMAKE_SOURCE_DIR}/ci/configvalidator.py" -x RETURN_VALUE _validator_deps )
            set( CALAMARES_CONFIGVALIDATOR_CHECKED TRUE CACHE INTERNAL "Dependencies for configvalidator checked" )
            set( CALAMARES_CONFIGVALIDATOR_RESULT ${_validator_deps} CACHE INTERNAL "Result of configvalidator dependency check" )
        endif()
        # It should never succeed, but only returns 1 when the imports fail
        if ( _validator_deps EQUAL 1 )
            set( _schema_explanation " Missing dependencies for configvalidator.py." )
            set( BUILD_SCHEMA_TESTING OFF )
        endif()
    endif()
else()
    # Can't run schema tests without Python3.
    set( _schema_explanation " Missing Python3." )
    set( BUILD_SCHEMA_TESTING OFF )
endif()
add_feature_info( yaml-schema BUILD_SCHEMA_TESTING "Validate YAML (config files) with schema.${_schema_explanation}" )

find_package( PythonLibs ${PYTHONLIBS_VERSION} )
set_package_properties(
    PythonLibs PROPERTIES
    DESCRIPTION "C interface libraries for the Python 3 interpreter."
    URL "https://python.org"
    PURPOSE "Python 3 is used for Python job modules."
)

if ( PYTHONLIBS_FOUND )
    # TODO:3.3: Require Boost + CMake; sort out Boost::Python
    # Since Boost provides CMake config files (starting with Boost 1.70.
    # or so) the mess that is the Calamares find code picks the wrong
    # bits. Suppress those CMake config files, as suggested by @jmrcpn
    set(Boost_NO_BOOST_CMAKE ON)
    include( BoostPython3 )
    find_boost_python3( ${BOOSTPYTHON_VERSION} ${PYTHONLIBS_VERSION_STRING} CALAMARES_BOOST_PYTHON3_FOUND )
    set_package_properties(
        Boost PROPERTIES
        PURPOSE "Boost.Python is used for Python job modules."
    )
    # TODO:3.3: Remove PythonQt support
    find_package( PythonQt )
    set_package_properties( PythonQt PROPERTIES
        DESCRIPTION "A Python embedding solution for Qt applications."
        URL "http://pythonqt.sourceforge.net"
        PURPOSE "PythonQt is used for Python view modules."
    )
endif()

if( NOT PYTHONLIBS_FOUND OR NOT CALAMARES_BOOST_PYTHON3_FOUND )
    message(STATUS "Disabling Boost::Python modules")
    set( WITH_PYTHON OFF )
endif()
if( NOT PYTHONLIBS_FOUND OR NOT PYTHONQT_FOUND )
    message(STATUS "Disabling PythonQt modules")
    set( WITH_PYTHONQT OFF )
endif()

# Now we know the state of the ABI-options, copy them into "Calamares_"
# prefixed variables, to match how the variables would-be-named
# when building out-of-tree.
set(Calamares_WITH_PYTHON ${WITH_PYTHON})
set(Calamares_WITH_PYTHONQT ${WITH_PYTHONQT})
set(Calamares_WITH_QML ${WITH_QML})

### Transifex Translation status
#
# Construct language lists for use. This massages the language lists
# for use with older Qt (which does not support Esperanto) and checks
# for some obvious error. The actual work of compiling translations
# is done in the lang/ directory.
#
if( Qt5_VERSION VERSION_GREATER 5.12.1 )
    # At least Qt 5.12.2 seems to support Esperanto in QLocale
    if( "eo" IN_LIST _tx_incomplete )
        message(STATUS "Esperanto support since Qt 5.12.2, enabling Esperanto locale")
        list( REMOVE_ITEM _tx_incomplete "eo" )
        list( APPEND _tx_ok "eo" )
    endif()
endif()

set( curr_tx ${_tx_complete} ${_tx_good} ${_tx_ok} ${_tx_incomplete} )
set( tx_errors OFF )
if ( curr_tx )
    # New in list
    foreach( l ${curr_tx} )
        set( p_l "lang/calamares_${l}.ts" )
        if( NOT EXISTS ${CMAKE_CURRENT_SOURCE_DIR}/${p_l} )
            message(WARNING "Language ${l} has no .ts file yet.")
            set( tx_errors ON )
        endif()
    endforeach()

    unset( p_l )
    unset( l )
endif()
unset( curr_tx )
if( tx_errors )
    message( FATAL_ERROR "Translation warnings, see above." )
endif()

set( CALAMARES_TRANSLATION_LANGUAGES en ${_tx_complete} ${_tx_good} ${_tx_ok} )
list( SORT CALAMARES_TRANSLATION_LANGUAGES )

add_subdirectory( lang )  # i18n tools

### Example Distro
#
# For testing purposes Calamares includes a very, very, limited sample
# distro called "Generic". The root filesystem of "Generic" lives in
# data/example-root and can be squashed up as part of the build, so
# that a pure-upstream run of ./calamares -d from the build directory
# (with all the default settings and configurations) can actually
# do an complete example run.
#
# Some binaries from the build host (e.g. /bin and /lib) are also
# squashed into the example filesystem.
#
# To build the example distro (for use by the default, example,
# unsquashfs module), build the target 'example-distro', eg.:
#
#   make example-distro
#
find_program( mksquashfs_PROGRAM mksquashfs )
if( mksquashfs_PROGRAM )
    set( mksquashfs_FOUND ON )
    set( src_fs ${CMAKE_SOURCE_DIR}/data/example-root/ )
    set( dst_fs ${CMAKE_BINARY_DIR}/example.sqfs )
    if( EXISTS ${src_fs} )
        # based on the build host. If /lib64 exists, assume it is needed.
        # Collect directories needed for a minimal binary distro,
        # Note that the last path component is added to the root, so
        # if you add /usr/sbin here, it will be put into /sbin_1.
        # Add such paths to /etc/profile under ${src_fs}.
        set( candidate_fs /sbin /bin /lib /lib64 )
        set( host_fs "" )
        foreach( c_fs ${candidate_fs} )
            if( EXISTS ${c_fs} )
                list( APPEND host_fs ${c_fs} )
            endif()
        endforeach()
        add_custom_command(
            OUTPUT ${dst_fs}
            COMMAND ${mksquashfs_PROGRAM} ${src_fs} ${dst_fs} -all-root
            COMMAND ${mksquashfs_PROGRAM} ${host_fs} ${dst_fs} -all-root
        )
        add_custom_target(example-distro DEPENDS ${dst_fs})
    endif()
else()
    set( mksquashfs_FOUND OFF )
endif()
# Doesn't list mksquashfs as an optional dep, though, because it
# hasn't been sent through the find_package() scheme.
#
# "http://tldp.org/HOWTO/SquashFS-HOWTO/creatingandusing.html"
add_feature_info( ExampleDistro ${mksquashfs_FOUND} "Create example-distro target.")


### CALAMARES PROPER
#
set( CALAMARES_VERSION ${CALAMARES_VERSION_MAJOR}.${CALAMARES_VERSION_MINOR}.${CALAMARES_VERSION_PATCH} )
# In rare cases we have hotfix-releases with a tweak
if( CALAMARES_VERSION_TWEAK )
    set( CALAMARES_VERSION "${CALAMARES_VERSION}.${CALAMARES_VERSION_TWEAK}" )
endif()
set( CALAMARES_VERSION_SHORT "${CALAMARES_VERSION}" )

# Additional info for non-release builds. The "extended" version information
# with date and git information (commit, dirty status) is used only
# by CalamaresVersionX.h, which is included by consumers that need a full
# version number with all that information; normal consumers can include
# CalamaresVersion.h with more stable numbers.
if( NOT BUILD_RELEASE AND EXISTS "${CMAKE_CURRENT_SOURCE_DIR}/.git/" )
    include( ExtendedVersion )
    extend_version( "${CALAMARES_VERSION}" OFF CALAMARES_VERSION_SHORT CALAMARES_VERSION )
endif()

# Special target for not-RC (e.g. might-be-release) builds.
# This is used by the release script to get the version.
if ( CALAMARES_VERSION_RC EQUAL 0 )
    add_custom_target(show-version
        ${CMAKE_COMMAND} -E echo CALAMARES_VERSION=${CALAMARES_VERSION_SHORT}
        USES_TERMINAL
    )
endif()

# enforce using constBegin, constEnd for const-iterators
add_definitions(
    -DQT_STRICT_ITERATORS
    -DQT_SHARED
    -DQT_SHAREDPOINTER_TRACK_POINTERS
)

# set paths
set( CMAKE_RUNTIME_OUTPUT_DIRECTORY "${CMAKE_BINARY_DIR}" )
set( CMAKE_LIBRARY_OUTPUT_DIRECTORY "${CMAKE_BINARY_DIR}" )
set( CMAKE_ARCHIVE_OUTPUT_DIRECTORY "${CMAKE_BINARY_DIR}" )

# Better default installation paths: GNUInstallDirs defines
# CMAKE_INSTALL_FULL_SYSCONFDIR to be CMAKE_INSTALL_PREFIX/etc by default
# but we really want /etc
if( NOT DEFINED CMAKE_INSTALL_SYSCONFDIR )
    set( CMAKE_INSTALL_SYSCONFDIR "/etc" )
endif()

# make predefined install dirs available everywhere
include( GNUInstallDirs )

# This is used by CalamaresAddLibrary; once Calamares is installed,
# the CalamaresConfig.cmake module sets this variable to the IMPORTED
# libraries for Calamares.
set( Calamares_LIBRARIES calamares )

add_subdirectory( src )

add_feature_info(Python ${WITH_PYTHON} "Python job modules")
add_feature_info(PythonQt ${WITH_PYTHONQT} "Python view modules")
add_feature_info(Config ${INSTALL_CONFIG} "Install Calamares configuration")
add_feature_info(KCrash ${WITH_KF5Crash} "Crash dumps via KCrash")

### CMake infrastructure installation
#
#
set( CMAKE_INSTALL_CMAKEDIR "${CMAKE_INSTALL_LIBDIR}/cmake/Calamares" CACHE PATH  "Installation directory for CMake files" )
set( CMAKE_INSTALL_FULL_CMAKEDIR "${CMAKE_INSTALL_PREFIX}/${CMAKE_INSTALL_CMAKEDIR}" )

export( PACKAGE Calamares )
configure_package_config_file(
    "CalamaresConfig.cmake.in"
    "${PROJECT_BINARY_DIR}/CalamaresConfig.cmake"
    INSTALL_DESTINATION "${CMAKE_INSTALL_CMAKEDIR}"
    PATH_VARS
        CMAKE_INSTALL_INCLUDEDIR
        CMAKE_INSTALL_LIBDIR
        CMAKE_INSTALL_DATADIR
)
write_basic_package_version_file(
    ${PROJECT_BINARY_DIR}/CalamaresConfigVersion.cmake
    VERSION ${PROJECT_VERSION}
    COMPATIBILITY SameMajorVersion
)
install(
    EXPORT Calamares
    DESTINATION "${CMAKE_INSTALL_CMAKEDIR}"
    FILE "CalamaresTargets.cmake"
    NAMESPACE Calamares::
)

# Install the cmake files
install(
    FILES
        "${PROJECT_BINARY_DIR}/CalamaresConfig.cmake"
        "${PROJECT_BINARY_DIR}/CalamaresConfigVersion.cmake"
        "CMakeModules/CalamaresAddBrandingSubdirectory.cmake"
        "CMakeModules/CalamaresAddLibrary.cmake"
        "CMakeModules/CalamaresAddModuleSubdirectory.cmake"
        "CMakeModules/CalamaresAddPlugin.cmake"
        "CMakeModules/CalamaresAddTest.cmake"
        "CMakeModules/CalamaresAddTranslations.cmake"
        "CMakeModules/CalamaresAutomoc.cmake"
        "CMakeModules/CalamaresCheckModuleSelection.cmake"
        "CMakeModules/CMakeColors.cmake"
        "CMakeModules/FindYAMLCPP.cmake"
    DESTINATION
        "${CMAKE_INSTALL_CMAKEDIR}"
)

### Miscellaneous installs
#
#
if( INSTALL_CONFIG )
    install(
        FILES settings.conf
        DESTINATION share/calamares
    )
endif()

if( INSTALL_POLKIT )
    install(
        FILES com.github.calamares.calamares.policy
        DESTINATION "${POLKITQT-1_POLICY_FILES_INSTALL_DIR}"
    )
endif()

if ( INSTALL_COMPLETION )
    if( NOT CMAKE_INSTALL_BASHCOMPLETIONDIR )
        set( CMAKE_INSTALL_BASHCOMPLETIONDIR "${CMAKE_INSTALL_DATADIR}/bash-completion/completions" )
    endif()

    install( FILES ${CMAKE_SOURCE_DIR}/data/completion/bash/calamares DESTINATION "${CMAKE_INSTALL_BASHCOMPLETIONDIR}" )
endif()

install(
  FILES calamares.desktop
  DESTINATION ${CMAKE_INSTALL_DATADIR}/applications
)

install(
    FILES man/calamares.8
    DESTINATION ${CMAKE_INSTALL_MANDIR}/man8/
)

# uninstall target
configure_file(
    "${CMAKE_CURRENT_SOURCE_DIR}/cmake_uninstall.cmake.in"
    "${CMAKE_CURRENT_BINARY_DIR}/cmake_uninstall.cmake"
    IMMEDIATE @ONLY
)

add_custom_target( uninstall
    COMMAND ${CMAKE_COMMAND} -P ${CMAKE_CURRENT_BINARY_DIR}/cmake_uninstall.cmake
)

### CMAKE SUMMARY REPORT
#
get_directory_property( SKIPPED_MODULES
    DIRECTORY src/modules
    DEFINITION LIST_SKIPPED_MODULES
)
calamares_explain_skipped_modules( ${SKIPPED_MODULES} )

feature_summary(
    WHAT DISABLED_FEATURES
    DESCRIPTION "The following features have been disabled:"
    QUIET_ON_EMPTY
)
feature_summary(
    WHAT OPTIONAL_PACKAGES_NOT_FOUND
    DESCRIPTION "The following OPTIONAL packages were not found:"
    QUIET_ON_EMPTY
)
feature_summary(
    WHAT REQUIRED_PACKAGES_NOT_FOUND
    FATAL_ON_MISSING_REQUIRED_PACKAGES
    DESCRIPTION "The following REQUIRED packages were not found:"
    QUIET_ON_EMPTY
)

### PACKAGING
#
# Note: most distro's will do distro-specific packaging rather than
#       using CPack, and this duplicates information in the AppStream, too.
# TODO:3.3 With newer CMake, move HOMEPAGE_URL to the project()call
set(CPACK_PACKAGE_VENDOR calamares)
set(CPACK_PACKAGE_DESCRIPTION_SUMMARY "A Linux system installer")
set(CPACK_PACKAGE_DESCRIPTION "Calamares is a Linux system installer, intended for Linux distributions to use on their ISOs and other bootable media to install the distribution to the end-user's computer. Calamares can also be used as an OEM configuration tool. It is modular, extensible and highly-configurable for Linux distributions from all five major Linux families.")
set(CPACK_PACKAGE_HOMEPAGE_URL "https://calamares.io")
set(CPACK_PACKAGE_ICON "data/images/squid.png")

include(CPack)<|MERGE_RESOLUTION|>--- conflicted
+++ resolved
@@ -52,11 +52,7 @@
 endif()
 
 project( CALAMARES
-<<<<<<< HEAD
     VERSION ${CALAMARES_VERSION}
-=======
-    VERSION 3.2.44
->>>>>>> 8f65a644
     LANGUAGES C CXX
 )
 
