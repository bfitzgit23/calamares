# === This file is part of Calamares - <https://calamares.io> ===
#
#   SPDX-FileCopyrightText: 2017 Adriaan de Groot <groot@kde.org>
#   SPDX-License-Identifier: BSD-2-Clause
#
###
#
#   Calamares is Free Software: see the License-Identifier above.
#
#   Individual files may have different licenses (like the CMake
#   infrastructure, which is BSD-2-Clause licensed). Check the SPDX
#   identifiers in each file.
#
###
#
# Generally, this CMakeLists.txt will find all the dependencies for Calamares
# and complain appropriately. See below (later in this file) for CMake-level
# options. There are some "secret" options as well:
#
#   SKIP_MODULES    : a space or semicolon-separated list of directory names
#                     under src/modules that should not be built.
#   USE_<foo>       : fills in SKIP_MODULES for modules called <foo>-<something>
#   WITH_<foo>      : try to enable <foo> (these usually default to ON). For
#                     a list of WITH_<foo> grep CMakeCache.txt after running
#                     CMake once. These affect the ABI offered by Calamares.
#                       - PYTHON (enable Python Job modules)
#                       - QML (enable QML UI View modules)
#                     The WITH_* options affect the ABI of Calamares: you must
#                     build (C++) modules for Calamares with the same WITH_*
#                     settings, or they may not load at all.
#   BUILD_<foo>     : choose additional things to build
#                       - TESTING (standard CMake option)
#                       - SCHEMA_TESTING (requires Python, see ci/configvalidator.py)
#                       - KF5Crash (uses KCrash, rather than Calamares internal, for crash reporting)
#   DEBUG_<foo>     : special developer flags for debugging
#
# Example usage:
#
#   cmake . -DSKIP_MODULES="partition luksbootkeycfg"
#
# One special target is "show-version", which can be built
# to obtain the version number from here.

<<<<<<< HEAD
cmake_minimum_required(VERSION 3.16 FATAL_ERROR)

set(CALAMARES_VERSION 3.3.0)
set(CALAMARES_RELEASE_MODE OFF) # Set to ON during a release

if(CMAKE_SCRIPT_MODE_FILE)
    include(${CMAKE_CURRENT_LIST_DIR}/CMakeModules/ExtendedVersion.cmake)
    set(CMAKE_SOURCE_DIR ${CMAKE_CURRENT_LIST_DIR})
    extend_version( ${CALAMARES_VERSION} OFF _vshort _vlong )
    message("${_vlong}")
    return()
endif()

project(CALAMARES VERSION ${CALAMARES_VERSION} LANGUAGES C CXX HOMEPAGE_URL "https://calamares.io/")

if(NOT CALAMARES_RELEASE_MODE AND CMAKE_SOURCE_DIR STREQUAL CMAKE_BINARY_DIR)
    message(FATAL_ERROR "Do not build development versions in the source-directory.")
=======
# TODO:3.3: Require CMake 3.12
cmake_minimum_required( VERSION 3.3 FATAL_ERROR )
project( CALAMARES
    VERSION 3.2.61
    LANGUAGES C CXX
)

# Leave this as "Release mode", since 3.2 is in LTS / bugfix-only state,
# and should always be releaseable.
set( CALAMARES_VERSION_RC 0 )  # Set to 0 during release cycle, 1 during development
if( CALAMARES_VERSION_RC EQUAL 1 AND CMAKE_SOURCE_DIR STREQUAL CMAKE_BINARY_DIR )
    message( FATAL_ERROR "Do not build development versions in the source-directory." )
>>>>>>> 6dbf9de0
endif()

### OPTIONS
#
option(INSTALL_CONFIG "Install configuration files" OFF)
option(INSTALL_POLKIT "Install Polkit configuration" ON)
option(INSTALL_COMPLETION "Install shell completions" OFF)
# When adding WITH_* that affects the ABI offered by libcalamares,
# also update libcalamares/CalamaresConfig.h.in
option(WITH_PYTHON "Enable Python modules API (requires Boost.Python)." ON)
option(WITH_QML "Enable QML UI options." ON)
#
# Additional parts to build that do not affect ABI
option(BUILD_SCHEMA_TESTING "Enable schema-validation-tests" ON)
# Options for the calamares executable
option(BUILD_KF5Crash "Enable crash reporting with KCrash." ON)

# Possible debugging flags are:
#  - DEBUG_TIMEZONES draws latitude and longitude lines on the timezone
#    widget and enables chatty debug logging, for dealing with the timezone
#    location database.
#  - DEBUG_FILESYSTEMS does extra logging and checking when looking at
#    partition configuration. Lists known KPMCore FS types.
#  - DEBUG_PARTITION_UNSAFE (see partition/CMakeLists.txt)
#  - DEBUG_PARTITION_BAIL_OUT (see partition/CMakeLists.txt)

### USE_*
#
# By convention, when there are multiple modules that implement similar
# functionality, and it only makes sense to have **at most one** of them
# enabled at any time, those modules are named <foo>-<implementation>.
# For example, services-systemd and services-openrc.
#
# Setting up SKIP_MODULES to ignore "the ones you don't want" can be
# annoying and error-prone (e.g. if a new module shows up). The USE_*
# modules provide a way to do automatic selection. To pick exactly
# one of the implementations from group <foo>, set USE_<foo> to the
# name of the implementation. If USE_<foo> is unset, or empty, then
# all the implementations are enabled (this just means they are
# **available** to `settings.conf`, not that they are used).
#
# To explicitly disable a set of modules, set USE_<foo>=none
# (e.g. the literal string none), which won't match any of the
# modules but is handled specially.
#
# The following USE_* functionalities are available:
#  - *services* picks one of the two service-configuration modules,
#    for either systemd or openrc. This defaults to empty so that
#    **both** modules are available.
set(USE_services "" CACHE STRING "Select the services module to use")

### Calamares application info
#
set(CALAMARES_ORGANIZATION_NAME "Calamares")
set(CALAMARES_ORGANIZATION_DOMAIN "github.com/calamares")
set(CALAMARES_APPLICATION_NAME "Calamares")
set(CALAMARES_DESCRIPTION_SUMMARY "The distribution-independent installer framework")

### Transifex (languages) info
#
# complete = 100% translated,
# good = nearly complete (use own judgement, right now >= 75%)
# ok = incomplete (more than 25% untranslated, at least 5% translated),
# incomplete = <5% translated, placeholder in tx; these are not included.
#
# Language en (source language) is added later. It isn't listed in
# Transifex either. Get the list of languages and their status
# from https://transifex.com/calamares/calamares/ , or (preferably)
# use ci/txstats.py to automatically check.
#
# When adding a new language, take care that it is properly loaded
# by the translation framework. Languages with alternate scripts
# (sr@latin in particular) or location (ca@valencia) need special
# handling in libcalamares/locale/Translation.h .
#
# NOTE: move eo (Esperanto) to _ok once Qt can actually create a
#       locale for it. (Qt 5.12.2 can, see Translation Status section).
# NOTE: move ie (Interlingue) to _ok once Qt supports it.
# NOTE: update these lines by running `txstats.py`, or for full automation
#       `txstats.py -e`. See also
#
<<<<<<< HEAD
# Total 74 languages
set( _tx_complete az az_AZ ca es fi_FI he hi hr ja ko lt pt_BR
    pt_PT sq sv tr_TR uk zh_TW )
set( _tx_good as be ca@valencia cs_CZ da de fa fr fur it_IT ml nl
    ru si sk tg vi zh_CN )
set( _tx_ok ar ast bg bn el en_GB es_MX et eu gl hu id is mr nb oc
    pl ro sl sr sr@latin th )
set( _tx_incomplete eo es_PR gu ie ja-Hira kk kn lo lv mk ne_NP
    ta_IN te ur zh zh_HK )
# Total 74 languages
=======
# Total 75 languages
set( _tx_complete az az_AZ ca fi_FI fr he hr ja ko lt pt_BR pt_PT
    sv tr_TR uk zh_TW )
set( _tx_good as be ca@valencia cs_CZ da de es fa fur hi it_IT ml
    nl ru si sk sq tg vi zh_CN )
set( _tx_ok ar ast bg bn el en_GB es_MX et eu gl hu id is mr nb oc
    pl ro sl sr sr@latin th )
set( _tx_incomplete eo es_PR gu ie ja-Hira kk kn lo lv mk ne_NP
    ta_IN te ur uz zh zh_HK )
>>>>>>> 6dbf9de0

### Required versions
#
# See DEPENDENCIES section below.
set(QT_VERSION 5.15.0)
set(YAMLCPP_VERSION 0.5.1)
set(ECM_VERSION 5.18)
set(PYTHONLIBS_VERSION 3.6)
set(BOOSTPYTHON_VERSION 1.72.0)

### CMAKE SETUP
#
set(CMAKE_MODULE_PATH "${CMAKE_SOURCE_DIR}/CMakeModules")

# Enable IN_LIST
if(POLICY CMP0057)
    cmake_policy(SET CMP0057 NEW)
endif()
# Let ``AUTOMOC`` and ``AUTOUIC`` process ``GENERATED`` files.
if(POLICY CMP0071)
    cmake_policy(SET CMP0071 NEW)
endif()
# Recognize more macros to trigger automoc
if(NOT CMAKE_VERSION VERSION_LESS "3.10.0")
    list(
        APPEND
        CMAKE_AUTOMOC_MACRO_NAMES
        "K_PLUGIN_FACTORY_WITH_JSON"
        "K_EXPORT_PLASMA_DATAENGINE_WITH_JSON"
        "K_EXPORT_PLASMA_RUNNER"
    )
endif()

# CMake Modules
include(CMakePackageConfigHelpers)
include(CTest)
include(FeatureSummary)

# Calamares Modules
include(CMakeColors)

### C++ SETUP
#
set(CMAKE_CXX_STANDARD 17)
set(CMAKE_CXX_STANDARD_REQUIRED ON)
set(CMAKE_CXX_FLAGS "${CMAKE_CXX_FLAGS} -Wall -Werror=return-type")
set(CMAKE_CXX_FLAGS_DEBUG "-Og -g ${CMAKE_CXX_FLAGS_DEBUG}")
set(CMAKE_CXX_FLAGS_MINSIZEREL "-Os -DNDEBUG")
set(CMAKE_CXX_FLAGS_RELEASE "-O3 -DNDEBUG")
set(CMAKE_CXX_FLAGS_RELWITHDEBINFO "-O2 -g")

set(CMAKE_C_STANDARD 99)
set(CMAKE_C_STANDARD_REQUIRED ON)
set(CMAKE_C_FLAGS "${CMAKE_C_FLAGS} -Wall")
set(CMAKE_C_FLAGS_DEBUG "-Og -g")
set(CMAKE_C_FLAGS_MINSIZEREL "-Os -DNDEBUG")
set(CMAKE_C_FLAGS_RELEASE "-O4 -DNDEBUG")
set(CMAKE_C_FLAGS_RELWITHDEBINFO "-O2 -g")

set(CMAKE_SHARED_LINKER_FLAGS "-Wl,--no-undefined -Wl,--fatal-warnings")

# If no build type is set, pick a reasonable one
if(NOT CMAKE_BUILD_TYPE)
    if(CALAMARES_RELEASE_MODE)
        set(CMAKE_BUILD_TYPE "RelWithDebInfo")
    else()
        set(CMAKE_BUILD_TYPE "Debug")
    endif()
endif()

if(CMAKE_CXX_COMPILER_ID MATCHES "Clang")
    message(STATUS "Found Clang ${CMAKE_CXX_COMPILER_VERSION}, setting up Clang-specific compiler flags.")

    # Clang warnings: doing *everything* is counter-productive, since it warns
    # about things which we can't fix (e.g. C++98 incompatibilities, but
    # Calamares is C++17).
    foreach(
        CLANG_WARNINGS
        -Weverything
        -Wno-c++98-compat
        -Wno-c++98-compat-pedantic
        -Wno-padded
        -Wno-undefined-reinterpret-cast
        -Wno-global-constructors
        -Wno-exit-time-destructors
        -Wno-missing-prototypes
        -Wno-documentation-unknown-command
        -Wno-unknown-warning-option
    )
        string(APPEND CMAKE_CXX_FLAGS " ${CLANG_WARNINGS}")
    endforeach()

    # The dwarf-debugging flags are slightly different, too
    string(APPEND CMAKE_CXX_FLAGS_DEBUG " -gdwarf")
    string(APPEND CMAKE_C_FLAGS_DEBUG " -gdwarf")

    # Third-party code where we don't care so much about compiler warnings
    # (because it's uncomfortable to patch) get different flags; use
    #       mark_thirdparty_code( <file> [<file>...] )
    # to switch off warnings for those sources.
    set(SUPPRESS_3RDPARTY_WARNINGS "-Wno-everything")

    set(CMAKE_TOOLCHAIN_PREFIX "llvm-")

    # The path prefix is only relevant for CMake 3.16 and later, fixes #1286
    set(CMAKE_AUTOMOC_PATH_PREFIX OFF)
    set(CALAMARES_AUTOMOC_OPTIONS "-butils/moc-warnings.h")
    set(CALAMARES_AUTOUIC_OPTIONS --include utils/moc-warnings.h)
else()
    set(CMAKE_CXX_FLAGS "${CMAKE_CXX_FLAGS} -Wnon-virtual-dtor -Woverloaded-virtual")

    set(SUPPRESS_3RDPARTY_WARNINGS "")
endif()

# Use mark_thirdparty_code() to reduce warnings from the compiler
# on code that we're not going to fix. Call this with a list of files.
macro(mark_thirdparty_code)
    set_source_files_properties(
        ${ARGV}
        PROPERTIES COMPILE_FLAGS "${SUPPRESS_3RDPARTY_WARNINGS}" COMPILE_DEFINITIONS "THIRDPARTY"
    )
endmacro()

if(CMAKE_COMPILER_IS_GNUCXX)
    if(CMAKE_CXX_COMPILER_VERSION VERSION_GREATER 4.9 OR CMAKE_CXX_COMPILER_VERSION VERSION_EQUAL 4.9)
        message(STATUS "Found GNU g++ ${CMAKE_CXX_COMPILER_VERSION}, enabling colorized error messages.")
        set(CMAKE_CXX_FLAGS "${CMAKE_CXX_FLAGS} -fdiagnostics-color=auto")
    endif()
endif()

# API that was deprecated before Qt 5.15 causes a compile error
add_compile_definitions(QT_DISABLE_DEPRECATED_BEFORE=0x050f00)

### DEPENDENCIES
#
find_package(Qt5 ${QT_VERSION} CONFIG REQUIRED Concurrent Core Gui LinguistTools Network Svg Widgets)
if(WITH_QML)
    find_package(Qt5 ${QT_VERSION} CONFIG REQUIRED Quick QuickWidgets)
endif()
# Optional Qt parts
find_package(Qt5DBus CONFIG)

find_package(YAMLCPP ${YAMLCPP_VERSION} REQUIRED)
if(INSTALL_POLKIT)
    find_package(PolkitQt5-1 REQUIRED)
else()
    # Find it anyway, for dependencies-reporting
    find_package(PolkitQt5-1)
endif()
set_package_properties(
    PolkitQt5-1
    PROPERTIES
    DESCRIPTION "Qt5 support for Polkit"
    URL "https://cgit.kde.org/polkit-qt-1.git"
    PURPOSE "PolkitQt5-1 helps with installing Polkit configuration"
)

# Find ECM once, and add it to the module search path; Calamares
# modules that need ECM can do
#   find_package(ECM ${ECM_VERSION} REQUIRED NO_MODULE),
# no need to mess with the module path after.
find_package(ECM ${ECM_VERSION} NO_MODULE)
if(ECM_FOUND)
    set(CMAKE_MODULE_PATH ${ECM_MODULE_PATH} ${CMAKE_MODULE_PATH})
    if(BUILD_TESTING)
        # ECM implies that we can build the tests, too
        find_package(Qt5 COMPONENTS Test REQUIRED)
        include(ECMAddTests)
    endif()
    include(KDEInstallDirs)
endif()

find_package(KF5 QUIET COMPONENTS CoreAddons Crash DBusAddons)
set_package_properties(
    KF5::CoreAddons
    PROPERTIES
    TYPE REQUIRED
    DESCRIPTION "Classes built on QtCore for About Data"
    URL "https://api.kde.org/frameworks/kcoreaddons/"
    PURPOSE "About Calamares"
)
set_package_properties(
    KF5::DBusAddons
    PROPERTIES
    TYPE REQUIRED
    DESCRIPTION "Classes for DBus activation"
    URL "https://api.kde.org/frameworks/dbusaddons/"
    PURPOSE "Unique instance of Calamares"
)
if(NOT KF5Crash_FOUND)
    if(BUILD_KF5Crash)
        message(WARNING "BUILD_KF5Crash is set, but KF5::Crash is not available.")
    endif()
    set(BUILD_KF5Crash OFF)
endif()

find_package(Python ${PYTHONLIBS_VERSION} COMPONENTS Interpreter Development)
set_package_properties(
    Python
    PROPERTIES
    DESCRIPTION "Python3 interpreter."
    URL "https://python.org"
    PURPOSE "Python3 interpreter for certain tests."
)

set(_schema_explanation "")
if(Python_Interpreter_FOUND)
    if(BUILD_SCHEMA_TESTING)
        # The configuration validator script has some dependencies,
        # and if they are not installed, don't run. If errors out
        # with exit(1) on missing dependencies.
        if(CALAMARES_CONFIGVALIDATOR_CHECKED)
            set(_validator_deps ${CALAMARES_CONFIGVALIDATOR_RESULT})
        else()
            exec_program(
                ${Python_EXECUTABLE}
                ARGS
                "${CMAKE_SOURCE_DIR}/ci/configvalidator.py"
                -x
                RETURN_VALUE
                _validator_deps
            )
            set(CALAMARES_CONFIGVALIDATOR_CHECKED TRUE CACHE INTERNAL "Dependencies for configvalidator checked")
            set(CALAMARES_CONFIGVALIDATOR_RESULT ${_validator_deps}
                CACHE INTERNAL "Result of configvalidator dependency check"
            )
        endif()
        # It should never succeed, but only returns 1 when the imports fail
        if(_validator_deps EQUAL 1)
            set(_schema_explanation " Missing dependencies for configvalidator.py.")
            set(BUILD_SCHEMA_TESTING OFF)
        endif()
    endif()
else()
    # Can't run schema tests without Python3.
    set(_schema_explanation " Missing Python3.")
    set(BUILD_SCHEMA_TESTING OFF)
endif()
add_feature_info(yaml-schema BUILD_SCHEMA_TESTING "Validate YAML (config files) with schema.${_schema_explanation}")

if(Python_Development_FOUND)
    find_package(boost_python)
    if(NOT TARGET Boost::python)
        find_package(Boost ${BOOSTPYTHON_VERSION} COMPONENTS python)
        set_package_properties(Boost PROPERTIES PURPOSE "Boost.Python is used for Python job modules.")
    else()
        message(STATUS "Found boost_python with target Boost::python")
        set(Boost_FOUND ON)
    endif()
endif()

if(NOT Python_Development_FOUND OR NOT Boost_FOUND)
    message(STATUS "Disabling Boost::Python modules")
    set(WITH_PYTHON OFF)
endif()

# Now we know the state of the ABI-options, copy them into "Calamares_"
# prefixed variables, to match how the variables would-be-named
# when building out-of-tree.
set(Calamares_WITH_PYTHON ${WITH_PYTHON})
set(Calamares_WITH_QML ${WITH_QML})

### Transifex Translation status
#
# Construct language lists for use. This massages the language lists
# for use with older Qt (which does not support Esperanto) and checks
# for some obvious error. The actual work of compiling translations
# is done in the lang/ directory.
#
if(Qt5_VERSION VERSION_GREATER 5.12.1)
    # At least Qt 5.12.2 seems to support Esperanto in QLocale
    if("eo" IN_LIST _tx_incomplete)
        message(STATUS "Esperanto support since Qt 5.12.2, enabling Esperanto locale")
        list(REMOVE_ITEM _tx_incomplete "eo")
        list(APPEND _tx_ok "eo")
    endif()
endif()

set(curr_tx ${_tx_complete} ${_tx_good} ${_tx_ok} ${_tx_incomplete})
set(tx_errors OFF)
if(curr_tx)
    # New in list
    foreach(l ${curr_tx})
        set(p_l "lang/calamares_${l}.ts")
        if(NOT EXISTS ${CMAKE_CURRENT_SOURCE_DIR}/${p_l})
            message(WARNING "Language ${l} has no .ts file yet.")
            set(tx_errors ON)
        endif()
    endforeach()

    unset(p_l)
    unset(l)
endif()
unset(curr_tx)
if(tx_errors)
    message(FATAL_ERROR "Translation warnings, see above.")
endif()

set(CALAMARES_TRANSLATION_LANGUAGES en ${_tx_complete} ${_tx_good} ${_tx_ok})
list(SORT CALAMARES_TRANSLATION_LANGUAGES)

add_subdirectory(lang) # i18n tools

### Example Distro
#
# For testing purposes Calamares includes a very, very, limited sample
# distro called "Generic". The root filesystem of "Generic" lives in
# data/example-root and can be squashed up as part of the build, so
# that a pure-upstream run of ./calamares -d from the build directory
# (with all the default settings and configurations) can actually
# do an complete example run.
#
# Some binaries from the build host (e.g. /bin and /lib) are also
# squashed into the example filesystem.
#
# To build the example distro (for use by the default, example,
# unsquashfs module), build the target 'example-distro', eg.:
#
#   make example-distro
#
find_program(mksquashfs_PROGRAM mksquashfs)
if(mksquashfs_PROGRAM)
    set(mksquashfs_FOUND ON)
    set(src_fs ${CMAKE_SOURCE_DIR}/data/example-root/)
    set(dst_fs ${CMAKE_BINARY_DIR}/example.sqfs)
    if(EXISTS ${src_fs})
        # based on the build host. If /lib64 exists, assume it is needed.
        # Collect directories needed for a minimal binary distro,
        # Note that the last path component is added to the root, so
        # if you add /usr/sbin here, it will be put into /sbin_1.
        # Add such paths to /etc/profile under ${src_fs}.
        set(candidate_fs /sbin /bin /lib /lib64)
        set(host_fs "")
        foreach(c_fs ${candidate_fs})
            if(EXISTS ${c_fs})
                list(APPEND host_fs ${c_fs})
            endif()
        endforeach()
        add_custom_command(
            OUTPUT ${dst_fs}
            COMMAND ${mksquashfs_PROGRAM} ${src_fs} ${dst_fs} -all-root
            COMMAND ${mksquashfs_PROGRAM} ${host_fs} ${dst_fs} -all-root
        )
        add_custom_target(example-distro DEPENDS ${dst_fs})
    endif()
else()
    set(mksquashfs_FOUND OFF)
endif()
# Doesn't list mksquashfs as an optional dep, though, because it
# hasn't been sent through the find_package() scheme.
#
# "http://tldp.org/HOWTO/SquashFS-HOWTO/creatingandusing.html"
add_feature_info(ExampleDistro ${mksquashfs_FOUND} "Create example-distro target.")

### CALAMARES PROPER
#
set(CALAMARES_VERSION ${CALAMARES_VERSION_MAJOR}.${CALAMARES_VERSION_MINOR}.${CALAMARES_VERSION_PATCH})
# In rare cases we have hotfix-releases with a tweak
if(CALAMARES_VERSION_TWEAK)
    set(CALAMARES_VERSION "${CALAMARES_VERSION}.${CALAMARES_VERSION_TWEAK}")
endif()
set(CALAMARES_VERSION_SHORT "${CALAMARES_VERSION}")

# Additional info for non-release builds. The "extended" version information
# with date and git information (commit, dirty status) is used only
# by CalamaresVersionX.h, which is included by consumers that need a full
# version number with all that information; normal consumers can include
# CalamaresVersion.h with more stable numbers.
if(NOT BUILD_RELEASE AND EXISTS "${CMAKE_CURRENT_SOURCE_DIR}/.git/")
    include(ExtendedVersion)
    extend_version( "${CALAMARES_VERSION}" OFF CALAMARES_VERSION_SHORT CALAMARES_VERSION )
endif()

# Special define for RC (e.g. not-a-release) builds.
# This is consumed via the CalamaresConfig.h header.
if(NOT CALAMARES_RELEASE_MODE)
    set(CALAMARES_VERSION_RC 1)
endif()

# enforce using constBegin, constEnd for const-iterators
add_definitions(-DQT_STRICT_ITERATORS -DQT_SHARED -DQT_SHAREDPOINTER_TRACK_POINTERS)

# set paths
set(CMAKE_RUNTIME_OUTPUT_DIRECTORY "${CMAKE_BINARY_DIR}")
set(CMAKE_LIBRARY_OUTPUT_DIRECTORY "${CMAKE_BINARY_DIR}")
set(CMAKE_ARCHIVE_OUTPUT_DIRECTORY "${CMAKE_BINARY_DIR}")

# Better default installation paths: GNUInstallDirs defines
# CMAKE_INSTALL_FULL_SYSCONFDIR to be CMAKE_INSTALL_PREFIX/etc by default
# but we really want /etc
if(NOT DEFINED CMAKE_INSTALL_SYSCONFDIR)
    set(CMAKE_INSTALL_SYSCONFDIR "/etc")
endif()

# make predefined install dirs available everywhere
include(GNUInstallDirs)

# This is used by CalamaresAddLibrary; once Calamares is installed,
# the CalamaresConfig.cmake module sets this variable to the IMPORTED
# libraries for Calamares.
set(Calamares_LIBRARIES calamares)

add_subdirectory(src)

add_feature_info(Python ${WITH_PYTHON} "Python job modules")
add_feature_info(Qml ${WITH_QML} "QML UI support")
add_feature_info(Config ${INSTALL_CONFIG} "Install Calamares configuration")
add_feature_info(Polkit ${INSTALL_POLKIT} "Install Polkit files")
add_feature_info(KCrash ${BUILD_KF5Crash} "Crash dumps via KCrash")

### CMake infrastructure installation
#
#
set(CMAKE_INSTALL_CMAKEDIR "${CMAKE_INSTALL_LIBDIR}/cmake/Calamares" CACHE PATH "Installation directory for CMake files")
set(CMAKE_INSTALL_FULL_CMAKEDIR "${CMAKE_INSTALL_PREFIX}/${CMAKE_INSTALL_CMAKEDIR}")

export(PACKAGE Calamares)
configure_package_config_file(
    "CalamaresConfig.cmake.in"
    "${PROJECT_BINARY_DIR}/CalamaresConfig.cmake"
    INSTALL_DESTINATION "${CMAKE_INSTALL_CMAKEDIR}"
    PATH_VARS CMAKE_INSTALL_INCLUDEDIR CMAKE_INSTALL_LIBDIR CMAKE_INSTALL_DATADIR
)
write_basic_package_version_file(
    ${PROJECT_BINARY_DIR}/CalamaresConfigVersion.cmake
    VERSION ${PROJECT_VERSION}
    COMPATIBILITY SameMajorVersion
)
install(EXPORT Calamares DESTINATION "${CMAKE_INSTALL_CMAKEDIR}" FILE "CalamaresTargets.cmake" NAMESPACE Calamares::)

# Install the cmake files
install(
    FILES
        "${PROJECT_BINARY_DIR}/CalamaresConfig.cmake"
        "${PROJECT_BINARY_DIR}/CalamaresConfigVersion.cmake"
        "CMakeModules/CalamaresAddBrandingSubdirectory.cmake"
        "CMakeModules/CalamaresAddLibrary.cmake"
        "CMakeModules/CalamaresAddModuleSubdirectory.cmake"
        "CMakeModules/CalamaresAddPlugin.cmake"
        "CMakeModules/CalamaresAddTest.cmake"
        "CMakeModules/CalamaresAddTranslations.cmake"
        "CMakeModules/CalamaresAutomoc.cmake"
        "CMakeModules/CalamaresCheckModuleSelection.cmake"
        "CMakeModules/CMakeColors.cmake"
        "CMakeModules/FindYAMLCPP.cmake"
    DESTINATION "${CMAKE_INSTALL_CMAKEDIR}"
)

### Miscellaneous installs
#
#
if(INSTALL_CONFIG)
    install(FILES settings.conf DESTINATION share/calamares)
endif()

if(INSTALL_POLKIT)
    install(FILES com.github.calamares.calamares.policy DESTINATION "${POLKITQT-1_POLICY_FILES_INSTALL_DIR}")
endif()

if(INSTALL_COMPLETION)
    if(NOT CMAKE_INSTALL_BASHCOMPLETIONDIR)
        set(CMAKE_INSTALL_BASHCOMPLETIONDIR "${CMAKE_INSTALL_DATADIR}/bash-completion/completions")
    endif()

    install(FILES ${CMAKE_SOURCE_DIR}/data/completion/bash/calamares DESTINATION "${CMAKE_INSTALL_BASHCOMPLETIONDIR}")
endif()

install(FILES calamares.desktop DESTINATION ${CMAKE_INSTALL_DATADIR}/applications)

install(FILES man/calamares.8 DESTINATION ${CMAKE_INSTALL_MANDIR}/man8/)

# uninstall target
configure_file(
    "${CMAKE_CURRENT_SOURCE_DIR}/cmake_uninstall.cmake.in"
    "${CMAKE_CURRENT_BINARY_DIR}/cmake_uninstall.cmake"
    IMMEDIATE
    @ONLY
)

add_custom_target(uninstall COMMAND ${CMAKE_COMMAND} -P ${CMAKE_CURRENT_BINARY_DIR}/cmake_uninstall.cmake)

### CMAKE SUMMARY REPORT
#
get_directory_property(SKIPPED_MODULES DIRECTORY src/modules DEFINITION LIST_SKIPPED_MODULES)
calamares_explain_skipped_modules( ${SKIPPED_MODULES} )

feature_summary(WHAT DISABLED_FEATURES DESCRIPTION "The following features have been disabled:" QUIET_ON_EMPTY)
feature_summary(
    WHAT OPTIONAL_PACKAGES_NOT_FOUND
    DESCRIPTION "The following OPTIONAL packages were not found:"
    QUIET_ON_EMPTY
)
feature_summary(
    WHAT REQUIRED_PACKAGES_NOT_FOUND
    FATAL_ON_MISSING_REQUIRED_PACKAGES
    DESCRIPTION "The following REQUIRED packages were not found:"
    QUIET_ON_EMPTY
)

### PACKAGING
#
# Note: most distro's will do distro-specific packaging rather than
#       using CPack, and this duplicates information in the AppStream, too.
set(CPACK_PACKAGE_VENDOR calamares)
set(CPACK_PACKAGE_DESCRIPTION_SUMMARY "A Linux system installer")
set(CPACK_PACKAGE_DESCRIPTION
    "Calamares is a Linux system installer, intended for Linux distributions to use on their ISOs and other bootable media to install the distribution to the end-user's computer. Calamares can also be used as an OEM configuration tool. It is modular, extensible and highly-configurable for Linux distributions from all five major Linux families."
)
set(CPACK_PACKAGE_ICON "data/images/squid.png")

include(CPack)<|MERGE_RESOLUTION|>--- conflicted
+++ resolved
@@ -41,7 +41,6 @@
 # One special target is "show-version", which can be built
 # to obtain the version number from here.
 
-<<<<<<< HEAD
 cmake_minimum_required(VERSION 3.16 FATAL_ERROR)
 
 set(CALAMARES_VERSION 3.3.0)
@@ -59,20 +58,6 @@
 
 if(NOT CALAMARES_RELEASE_MODE AND CMAKE_SOURCE_DIR STREQUAL CMAKE_BINARY_DIR)
     message(FATAL_ERROR "Do not build development versions in the source-directory.")
-=======
-# TODO:3.3: Require CMake 3.12
-cmake_minimum_required( VERSION 3.3 FATAL_ERROR )
-project( CALAMARES
-    VERSION 3.2.61
-    LANGUAGES C CXX
-)
-
-# Leave this as "Release mode", since 3.2 is in LTS / bugfix-only state,
-# and should always be releaseable.
-set( CALAMARES_VERSION_RC 0 )  # Set to 0 during release cycle, 1 during development
-if( CALAMARES_VERSION_RC EQUAL 1 AND CMAKE_SOURCE_DIR STREQUAL CMAKE_BINARY_DIR )
-    message( FATAL_ERROR "Do not build development versions in the source-directory." )
->>>>>>> 6dbf9de0
 endif()
 
 ### OPTIONS
@@ -154,18 +139,6 @@
 # NOTE: update these lines by running `txstats.py`, or for full automation
 #       `txstats.py -e`. See also
 #
-<<<<<<< HEAD
-# Total 74 languages
-set( _tx_complete az az_AZ ca es fi_FI he hi hr ja ko lt pt_BR
-    pt_PT sq sv tr_TR uk zh_TW )
-set( _tx_good as be ca@valencia cs_CZ da de fa fr fur it_IT ml nl
-    ru si sk tg vi zh_CN )
-set( _tx_ok ar ast bg bn el en_GB es_MX et eu gl hu id is mr nb oc
-    pl ro sl sr sr@latin th )
-set( _tx_incomplete eo es_PR gu ie ja-Hira kk kn lo lv mk ne_NP
-    ta_IN te ur zh zh_HK )
-# Total 74 languages
-=======
 # Total 75 languages
 set( _tx_complete az az_AZ ca fi_FI fr he hr ja ko lt pt_BR pt_PT
     sv tr_TR uk zh_TW )
@@ -175,7 +148,7 @@
     pl ro sl sr sr@latin th )
 set( _tx_incomplete eo es_PR gu ie ja-Hira kk kn lo lv mk ne_NP
     ta_IN te ur uz zh zh_HK )
->>>>>>> 6dbf9de0
+# Total 75 languages
 
 ### Required versions
 #
