#!/bin/sh
#
#   SPDX-FileCopyrightText: 2014 Aurélien Gâteau <agateau@kde.org>
#   SPDX-FileCopyrightText: 2019 Adriaan de Groot <groot@kde.org>
#   SPDX-License-Identifier: BSD-2-Clause
#
# Calls astyle with settings matching Calamares coding style
# Requires astyle >= 2.04 and clang-format-8 or later
#
# You can pass in directory names, in which case the files
# in that directory (NOT below it) are processed.
#
LANG=C
LC_ALL=C
LC_NUMERIC=C
export LANG LC_ALL LC_NUMERIC

BASEDIR=$(dirname $0)
TOPDIR=$( cd $BASEDIR/.. && pwd -P )
test -d "$BASEDIR" || { echo "! Could not determine base for $0" ; exit 1 ; }
test -d "$TOPDIR" || { echo "! Cound not determine top-level source dir" ; exit 1 ; }
test -f "$TOPDIR/.clang-format" || { echo "! No .clang-format support files in $TOPDIR" ; exit 1 ; }

AS=$( which astyle )

# Allow specifying CF_VERSIONS outside already
CF_VERSIONS="$CF_VERSIONS clang-format13 clang-format-13 clang-format-13.0.1 clang-format12 clang-format-12 clang-format"
for _cf in $CF_VERSIONS
do
	# Not an error if this particular clang-format isn't found
	CF=$( which $_cf 2> /dev/null || true )
	test -n "$CF" && break
done

test -n "$AS" || { echo "! No astyle found in PATH"; exit 1 ; }
test -n "$CF" || { echo "! No clang-format ($CF_VERSIONS) found in PATH"; exit 1 ; }
test -x "$AS" || { echo "! $AS is not executable."; exit 1 ; }
test -x "$CF" || { echo "! $CF is not executable."; exit 1 ; }

### CLANG-FORMAT-WRANGLING
#
# Version 7 and earlier doesn't understand all the options we would like
# Version 12 handles lambdas nicely, so use that.
# Version 13 is also ok.
# Version 14 behaves differently with short-functions-in-class,
#   spreading functions out that 13 keeps on one line. To avoid
#   ping-pong commits, forbid 14.

format_version=`"$CF" --version | tr -dc '[^.0-9]' | cut  -d . -f 1`
case "$format_version" in
	12|13|14 )
		:
		;;
	* )
<<<<<<< HEAD
		echo "! Clang-format version '$format_version' unsupported, version 12-14 required."
=======
		echo "! Clang-format version '$format_version' unsupported, versions 12 or 13 are ok."
>>>>>>> 17814410
		exit 1
		;;
esac


### FILE PROCESSING
#
#
set -e

any_dirs=no
for d in "$@"
do
	test -d "$d" && any_dirs=yes
done

style_some()
{
	if test -n "$*" ; then
		$AS --options=$BASEDIR/astylerc --quiet "$@"
		$CF -i -style=file "$@"
	fi
}

if test "x$any_dirs" = "xyes" ; then
	for d in "$@"
	do
		if test -d "$d"  ; then
			style_some $( find "$d" -maxdepth 1 -type f -name '*.cpp' -o -name '*.h' )
		else
			style_some "$d"
		fi
	done
else
	style_some "$@"
fi<|MERGE_RESOLUTION|>--- conflicted
+++ resolved
@@ -48,15 +48,11 @@
 
 format_version=`"$CF" --version | tr -dc '[^.0-9]' | cut  -d . -f 1`
 case "$format_version" in
-	12|13|14 )
+	12|13 )
 		:
 		;;
 	* )
-<<<<<<< HEAD
-		echo "! Clang-format version '$format_version' unsupported, version 12-14 required."
-=======
 		echo "! Clang-format version '$format_version' unsupported, versions 12 or 13 are ok."
->>>>>>> 17814410
 		exit 1
 		;;
 esac
