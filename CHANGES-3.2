--- conflicted
+++ resolved
@@ -8,7 +8,6 @@
 changelog -- this log starts with version 3.2.0. The release notes on the
 website will have to do for older versions.
 
-<<<<<<< HEAD
 # 3.2.59 (unreleased) #
 
 This release contains contributions from (alphabetically by first name):
@@ -25,14 +24,13 @@
    (Thanks Arjen)
  - *partition* will cycle out a LUKS key if all the key slots are in use
    and a new key is added, rather than crashing the installer. (Thanks Arjen)
-=======
+
 # 3.2.58.2 (2022-05-24)
 
 This is a extra-quick release for an issue that shows up when using a
 swap **file** on a btrfs filesystem; the installation would fail with
 a Python error, raised from btrfs-progs. Reported by Evan James, Erik
 Dubois, TechXero.
->>>>>>> ff7ceb2e
 
 
 # 3.2.58.1 (2022-05-20)
