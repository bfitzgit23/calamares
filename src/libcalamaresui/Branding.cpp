--- conflicted
+++ resolved
@@ -2,10 +2,7 @@
  *
  *   Copyright 2014-2015, Teo Mrnjavac <teo@kde.org>
  *   Copyright 2017-2018, Adriaan de Groot <groot@kde.org>
-<<<<<<< HEAD
-=======
  *   Copyright 2018, Raul Rodrigo Segura (raurodse)
->>>>>>> 2413180c
  *
  *   Calamares is free software: you can redistribute it and/or modify
  *   it under the terms of the GNU General Public License as published by
