# === This file is part of Calamares - <https://calamares.io> ===
#
#   SPDX-FileCopyrightText: 2020 Adriaan de Groot <groot@kde.org>
#   SPDX-License-Identifier: BSD-2-Clause
#

# libcalamaresui is the GUI part of Calamares, which includes handling
# view modules, view steps, widgets, and branding.

# The UI libs use the non-UI library
include_directories(${CMAKE_SOURCE_DIR}/src/libcalamares ${CMAKE_BINARY_DIR}/src/libcalamares ${CMAKE_SOURCE_DIR})

set(calamaresui_SOURCES
    modulesystem/CppJobModule.cpp
    modulesystem/ModuleFactory.cpp
    modulesystem/ModuleManager.cpp
    modulesystem/ProcessJobModule.cpp
    modulesystem/ViewModule.cpp
    utils/CalamaresUtilsGui.cpp
    utils/ImageRegistry.cpp
    utils/Paste.cpp
    viewpages/BlankViewStep.cpp
    viewpages/ExecutionViewStep.cpp
    viewpages/Slideshow.cpp
    viewpages/ViewStep.cpp
    widgets/ClickableLabel.cpp
    widgets/ErrorDialog.cpp
    widgets/FixedAspectRatioLabel.cpp
    widgets/PrettyRadioButton.cpp
    widgets/LogWidget.cpp
    widgets/TranslationFix.cpp
    widgets/WaitingWidget.cpp
<<<<<<< HEAD
    ${CMAKE_SOURCE_DIR}/3rdparty/waitingspinnerwidget.cpp
=======
    widgets/waitingspinnerwidget.cpp

>>>>>>> e11a0ee4
    Branding.cpp
    ViewManager.cpp
)

<<<<<<< HEAD
# Don't warn about third-party sources
mark_thirdparty_code(
    ${CMAKE_SOURCE_DIR}/3rdparty/waitingspinnerwidget.cpp
)

if(WITH_PYTHON)
    list(APPEND calamaresui_SOURCES modulesystem/PythonJobModule.cpp)
=======
if( WITH_PYTHON )
    list( APPEND calamaresui_SOURCES
        modulesystem/PythonJobModule.cpp
    )
>>>>>>> e11a0ee4
endif()

if(WITH_QML)
    list(APPEND calamaresui_SOURCES utils/Qml.cpp viewpages/QmlViewStep.cpp)
endif()

calamares_add_library(calamaresui
    SOURCES ${calamaresui_SOURCES}
    EXPORT_MACRO UIDLLEXPORT_PRO
    LINK_LIBRARIES
        Qt5::Svg
    RESOURCES libcalamaresui.qrc
    EXPORT Calamares
    UI
        utils/ErrorDialog/ErrorDialog.ui
    VERSION ${CALAMARES_VERSION_SHORT}
)
target_link_libraries(calamaresui PRIVATE yamlcpp::yamlcpp)
if(KF5CoreAddons_FOUND AND KF5CoreAddons_VERSION VERSION_GREATER_EQUAL 5.58)
    target_compile_definitions(calamaresui PRIVATE WITH_KOSRelease)
    target_link_libraries(calamaresui PRIVATE KF5::CoreAddons)
endif()
if(WITH_QML)
    target_link_libraries(calamaresui PUBLIC Qt5::QuickWidgets)
endif()

add_library(Calamares::calamaresui ALIAS calamaresui)

### Installation
#
#
# The library is already installed through calamares_add_library(),
# so we only need to do headers. Unlike the Calamares source tree,
# where libcalamares and libcalamaresui live in different branches,
# we're going to glom it all together in the installed headers location.

install(FILES Branding.h ViewManager.h DESTINATION include/libcalamares)

# Install each subdir-worth of header files
foreach(subdir modulesystem utils viewpages widgets)
    file(GLOB subdir_headers "${subdir}/*.h")
    install(FILES ${subdir_headers} DESTINATION include/libcalamares/${subdir})
endforeach()

calamares_add_test(test_libcalamaresuipaste SOURCES utils/TestPaste.cpp utils/Paste.cpp LIBRARIES calamaresui)<|MERGE_RESOLUTION|>--- conflicted
+++ resolved
@@ -30,30 +30,13 @@
     widgets/LogWidget.cpp
     widgets/TranslationFix.cpp
     widgets/WaitingWidget.cpp
-<<<<<<< HEAD
-    ${CMAKE_SOURCE_DIR}/3rdparty/waitingspinnerwidget.cpp
-=======
     widgets/waitingspinnerwidget.cpp
-
->>>>>>> e11a0ee4
     Branding.cpp
     ViewManager.cpp
 )
 
-<<<<<<< HEAD
-# Don't warn about third-party sources
-mark_thirdparty_code(
-    ${CMAKE_SOURCE_DIR}/3rdparty/waitingspinnerwidget.cpp
-)
-
 if(WITH_PYTHON)
     list(APPEND calamaresui_SOURCES modulesystem/PythonJobModule.cpp)
-=======
-if( WITH_PYTHON )
-    list( APPEND calamaresui_SOURCES
-        modulesystem/PythonJobModule.cpp
-    )
->>>>>>> e11a0ee4
 endif()
 
 if(WITH_QML)
