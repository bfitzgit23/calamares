--- conflicted
+++ resolved
@@ -89,12 +89,9 @@
 #else
             cLog() << "PythonQt modules are not supported in this version of Calamares.";
 #endif
-<<<<<<< HEAD
-        }
-=======
+        }
         else
             cLog() << "Bad interface" << intfString << "for module type" << typeString;
->>>>>>> f711d6e3
     }
     else if ( typeString == "job" )
     {
@@ -113,12 +110,9 @@
 #else
             cLog() << "Python modules are not supported in this version of Calamares.";
 #endif
-<<<<<<< HEAD
-        }
-=======
+        }
         else
             cLog() << "Bad interface" << intfString << "for module type" << typeString;
->>>>>>> f711d6e3
     }
     else
         cLog() << "Bad module type" << typeString;
