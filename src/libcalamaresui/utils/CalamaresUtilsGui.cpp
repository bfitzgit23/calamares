--- conflicted
+++ resolved
@@ -180,17 +180,9 @@
 void
 unmarginLayout( QLayout* layout )
 {
-<<<<<<< HEAD
-    layout->setContentsMargins( 0, 0, 0, 0 );
-    layout->setSpacing( 0 );
-
-    for ( int i = 0; i < layout->count(); i++ )
-=======
     if ( layout )
->>>>>>> f3a7f6cd
     {
         layout->setContentsMargins( 0, 0, 0, 0 );
-        layout->setMargin( 0 );
         layout->setSpacing( 0 );
 
         for ( int i = 0; i < layout->count(); i++ )
