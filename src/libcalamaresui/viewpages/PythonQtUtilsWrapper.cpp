--- conflicted
+++ resolved
@@ -48,11 +48,7 @@
               const QString& filesystem_name,
               const QString& options ) const
 {
-<<<<<<< HEAD
     return CalamaresUtils::Partition::mount( device_path, mount_point, filesystem_name, options );
-=======
-    return CalamaresUtils::System::instance()->mount( device_path, mount_point, filesystem_name, options );
->>>>>>> c482990b
 }
 
 
