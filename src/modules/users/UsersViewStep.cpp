/* === This file is part of Calamares - <https://github.com/calamares> ===
 *
 *   Copyright 2014-2015, Teo Mrnjavac <teo@kde.org>
 *   Copyright 2017-2018, Adriaan de Groot <groot@kde.org>
 *   Copyright 2017, Gabriel Craciunescu <crazy@frugalware.org>
 *
 *   Calamares is free software: you can redistribute it and/or modify
 *   it under the terms of the GNU General Public License as published by
 *   the Free Software Foundation, either version 3 of the License, or
 *   (at your option) any later version.
 *
 *   Calamares is distributed in the hope that it will be useful,
 *   but WITHOUT ANY WARRANTY; without even the implied warranty of
 *   MERCHANTABILITY or FITNESS FOR A PARTICULAR PURPOSE. See the
 *   GNU General Public License for more details.
 *
 *   You should have received a copy of the GNU General Public License
 *   along with Calamares. If not, see <http://www.gnu.org/licenses/>.
 */

#include "UsersViewStep.h"

#include "UsersPage.h"

// #include "utils/CalamaresUtils.h"
#include "utils/Logger.h"
#include "utils/Variant.h"

#include "GlobalStorage.h"
#include "JobQueue.h"

CALAMARES_PLUGIN_FACTORY_DEFINITION( UsersViewStepFactory, registerPlugin<UsersViewStep>(); )

UsersViewStep::UsersViewStep( QObject* parent )
    : Calamares::ViewStep( parent )
    , m_widget( new UsersPage() )
{
    emit nextStatusChanged( true );
    connect( m_widget, &UsersPage::checkReady,
             this, &UsersViewStep::nextStatusChanged );
}


UsersViewStep::~UsersViewStep()
{
    if ( m_widget && m_widget->parent() == nullptr )
        m_widget->deleteLater();
}


QString
UsersViewStep::prettyName() const
{
    return tr( "Users" );
}


QWidget*
UsersViewStep::widget()
{
    return m_widget;
}


bool
UsersViewStep::isNextEnabled() const
{
    return m_widget->isReady();
}


bool
UsersViewStep::isBackEnabled() const
{
    return true;
}


bool
UsersViewStep::isAtBeginning() const
{
    return true;
}


bool
UsersViewStep::isAtEnd() const
{
    return true;
}


QList< Calamares::job_ptr >
UsersViewStep::jobs() const
{
    return m_jobs;
}


void
UsersViewStep::onActivate()
{
    m_widget->onActivate();
}


void
UsersViewStep::onLeave()
{
    m_jobs.clear();

    m_jobs.append( m_widget->createJobs( m_defaultGroups ) );
}


void
UsersViewStep::setConfigurationMap( const QVariantMap& configurationMap )
{
    if ( configurationMap.contains( "defaultGroups" ) &&
         configurationMap.value( "defaultGroups" ).type() == QVariant::List )
    {
        m_defaultGroups = configurationMap.value( "defaultGroups" ).toStringList();
    }
    else
    {
        cWarning() << "Using fallback groups. Please check defaultGroups in users.conf";
        m_defaultGroups = QStringList{ "lp", "video", "network", "storage", "wheel", "audio" };
    }

    if ( configurationMap.contains( "autologinGroup" ) &&
         configurationMap.value( "autologinGroup" ).type() == QVariant::String )
    {
        Calamares::JobQueue::instance()->globalStorage()->insert( "autologinGroup",
                        configurationMap.value( "autologinGroup" ).toString() );
    }

    if ( configurationMap.contains( "sudoersGroup" ) &&
         configurationMap.value( "sudoersGroup" ).type() == QVariant::String )
    {
        Calamares::JobQueue::instance()->globalStorage()->insert( "sudoersGroup",
                        configurationMap.value( "sudoersGroup" ).toString() );
    }

    if ( configurationMap.contains( "setRootPassword" ) &&
         configurationMap.value( "setRootPassword" ).type() == QVariant::Bool )
    {
        Calamares::JobQueue::instance()->globalStorage()->insert( "setRootPassword",
                        configurationMap.value( "setRootPassword" ).toBool() );
        m_widget->setWriteRootPassword( configurationMap.value( "setRootPassword" ).toBool() );
    }

    if ( configurationMap.contains( "doAutologin" ) &&
         configurationMap.value( "doAutologin" ).type() == QVariant::Bool )
    {
        m_widget->setAutologinDefault( configurationMap.value( "doAutologin" ).toBool() );
    }

    if ( configurationMap.contains( "doReusePassword" ) &&
         configurationMap.value( "doReusePassword" ).type() == QVariant::Bool )
    {
        m_widget->setReusePasswordDefault( configurationMap.value( "doReusePassword" ).toBool() );
    }

    if ( configurationMap.contains( "passwordRequirements" ) &&
        configurationMap.value( "passwordRequirements" ).type() == QVariant::Map )
    {
        auto pr_checks( configurationMap.value( "passwordRequirements" ).toMap() );

        for (decltype(pr_checks)::const_iterator i = pr_checks.constBegin();
            i != pr_checks.constEnd(); ++i)
        {
            m_widget->addPasswordCheck( i.key(), i.value() );
        }
    }

<<<<<<< HEAD
    QString shell( QLatin1String( "/bin/bash" ) );  // as if it's not set at all
=======
    if ( configurationMap.contains( "allowWeakPasswords" ) &&
        configurationMap.value( "allowWeakPasswords" ).type() == QVariant::Bool )
    {
        m_widget->setPasswordCheckboxVisible( configurationMap.value( "allowWeakPasswords" ).toBool() );
    }

    if ( configurationMap.contains( "doPasswordChecks" ) &&
        configurationMap.value( "doPasswordChecks" ).type() == QVariant::Bool )
    {
        m_widget->setValidatePasswordDefault( configurationMap.value( "doPasswordChecks" ).toBool() );
    }

    QString shell( QLatin1Literal( "/bin/bash" ) );  // as if it's not set at all
>>>>>>> 1513934a
    if ( configurationMap.contains( "userShell" ) )
        shell = CalamaresUtils::getString( configurationMap, "userShell" );
        // Now it might be explicitly set to empty, which is ok

    Calamares::JobQueue::instance()->globalStorage()->insert( "userShell", shell );
}
<|MERGE_RESOLUTION|>--- conflicted
+++ resolved
@@ -173,9 +173,6 @@
         }
     }
 
-<<<<<<< HEAD
-    QString shell( QLatin1String( "/bin/bash" ) );  // as if it's not set at all
-=======
     if ( configurationMap.contains( "allowWeakPasswords" ) &&
         configurationMap.value( "allowWeakPasswords" ).type() == QVariant::Bool )
     {
@@ -188,8 +185,7 @@
         m_widget->setValidatePasswordDefault( configurationMap.value( "doPasswordChecks" ).toBool() );
     }
 
-    QString shell( QLatin1Literal( "/bin/bash" ) );  // as if it's not set at all
->>>>>>> 1513934a
+    QString shell( QLatin1String( "/bin/bash" ) );  // as if it's not set at all
     if ( configurationMap.contains( "userShell" ) )
         shell = CalamaresUtils::getString( configurationMap, "userShell" );
         // Now it might be explicitly set to empty, which is ok
