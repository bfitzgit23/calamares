--- conflicted
+++ resolved
@@ -73,9 +73,6 @@
         return branding["bootloaderEntryName"]
 
 
-<<<<<<< HEAD
-def create_systemd_boot_conf(installation_root_path, efi_dir, uuid, entry, kernel, kernel_type, kernel_version):
-=======
 def get_kernel_line(kernel_type):
     """
     Passes 'kernel_line' to other routine based on configuration file.
@@ -139,8 +136,7 @@
     return partition["mountPoint"] == "/" and partition["fs"] == "zfs"
 
 
-def create_systemd_boot_conf(install_path, efi_dir, uuid, entry, entry_name, kernel_type):
->>>>>>> 3845e058
+def create_systemd_boot_conf(installation_root_path, efi_dir, uuid, entry, kernel, kernel_type, kernel_version):
     """
     Creates systemd-boot configuration files based on given parameters.
 
@@ -230,8 +226,8 @@
     os.makedirs(machine_dir, exist_ok=True)
 
     target_efi_files_dir = os.path.join(machine_dir, kernel_version)
-    os.makedirs(target_efi_files_dir, exist_ok=True) 
-    
+    os.makedirs(target_efi_files_dir, exist_ok=True)
+
     kernel_path = os.path.join(installation_root_path, kernel)
     kernel_name = os.path.basename(kernel_path)
     shutil.copyfile(kernel_path, os.path.join(target_efi_files_dir, "linux"))
@@ -257,7 +253,7 @@
     except KeyError: # If the configuration option isn't set, we can just move on
         libcalamares.utils.debug("Failed to find key additionalInitrdFiles")
         pass
-    
+
     lines.append("initrd     {!s}\n".format(os.path.join("/", machine_id, kernel_version, initrd)))
     lines.append("options    {!s} rw\n".format(" ".join(kernel_params)))
 
@@ -265,7 +261,7 @@
                              "loader",
                              "entries",
                              machine_id + "-" + version_string + ".conf")
-                             
+
     with open(conf_path, 'w') as conf_file:
         for line in lines:
             conf_file.write(line)
@@ -346,8 +342,8 @@
     kernel_list = []
 
     # find all the installed kernels and generate default and fallback entries for each
-    for root, dirs, files in os.walk(os.path.join(installation_root_path, kernel_search_path.lstrip('/'))): 
-        for file in files:  
+    for root, dirs, files in os.walk(os.path.join(installation_root_path, kernel_search_path.lstrip('/'))):
+        for file in files:
             if file == source_kernel_name:
                 rel_root = os.path.relpath(root, installation_root_path)
                 kernel_list.append((os.path.join(rel_root, file),"default",os.path.basename(root)))
