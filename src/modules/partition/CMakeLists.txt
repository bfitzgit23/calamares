find_package(ECM 5.10.0 REQUIRED NO_MODULE)
set(CMAKE_MODULE_PATH ${ECM_MODULE_PATH} ${CMAKE_MODULE_PATH})

include(KDEInstallDirs)
include(GenerateExportHeader)
find_package( KF5 REQUIRED CoreAddons )

# These are needed because KPMcore links publicly against ConfigCore, I18n, IconThemes, KIOCore and Service
find_package( KF5 REQUIRED Config I18n IconThemes KIO Service )

# Compatibility: KPMCore 3.2 has a different API, so detect it
# first and add a define for it; otherwise we need 3.0.3 for NVMe
# support; 3.0.2 works as well, but is buggy (#697)
find_package( KPMcore 3.1.50 QUIET )
if ( KPMcore_FOUND )
    add_definitions(-DWITH_KPMCORE22)
endif()
<<<<<<< HEAD
find_package( KPMcore 3.0.3 REQUIRED )
=======
find_package( KPMcore 3.0.3 QUIET )
# 3.0.3 and newer has fixes for NVMe support; allow 3.0.2, but warn
# about it .. needs to use a different feature name because it otherwise
# gets reported as KPMcore (the package).
if ( KPMcore_FOUND )
    message( STATUS "KPMCore supports NVMe operations" )
    add_feature_info( KPMcoreNVMe KPMcore_FOUND "KPMcore with NVMe support" )
else()
    find_package( KPMcore 3.0.2 REQUIRED )
    message( WARNING "KPMCore 3.0.2 is known to have bugs with NVMe devices" )
    add_feature_info( KPMcoreNVMe KPMcore_FOUND "Older KPMcore with no NVMe support" )
endif()
>>>>>>> 4ea8b2e6

find_library( atasmart_LIB atasmart )
find_library( blkid_LIB blkid )
if( NOT atasmart_LIB )
  message( WARNING "atasmart library not found." )
endif()
if( NOT blkid_LIB )
  message( WARNING "blkid library not found." )
endif()


include_directories( ${KPMCORE_INCLUDE_DIR} )
include_directories( ${PROJECT_BINARY_DIR}/src/libcalamaresui )

add_subdirectory( tests )

calamares_add_plugin( partition
    TYPE viewmodule
    EXPORT_MACRO PLUGINDLLEXPORT_PRO
    SOURCES
        core/BootLoaderModel.cpp
        core/ColorUtils.cpp
        core/DeviceList.cpp
        core/DeviceModel.cpp
        core/KPMHelpers.cpp
        core/PartitionActions.cpp
        core/PartitionCoreModule.cpp
        core/PartitionInfo.cpp
        core/PartitionIterator.cpp
        core/PartitionModel.cpp
        core/PartUtils.cpp
        gui/BootInfoWidget.cpp
        gui/ChoicePage.cpp
        gui/CreatePartitionDialog.cpp
        gui/DeviceInfoWidget.cpp
        gui/EditExistingPartitionDialog.cpp
        gui/EncryptWidget.cpp
        gui/PartitionPage.cpp
        gui/PartitionBarsView.cpp
        gui/PartitionLabelsView.cpp
        gui/PartitionSizeController.cpp
        gui/PartitionSplitterWidget.cpp
        gui/PartitionViewStep.cpp
        gui/PrettyRadioButton.cpp
        gui/ScanningDialog.cpp
        gui/ReplaceWidget.cpp
        jobs/ClearMountsJob.cpp
        jobs/ClearTempMountsJob.cpp
        jobs/CreatePartitionJob.cpp
        jobs/CreatePartitionTableJob.cpp
        jobs/DeletePartitionJob.cpp
        jobs/FillGlobalStorageJob.cpp
        jobs/FormatPartitionJob.cpp
        jobs/PartitionJob.cpp
        jobs/ResizePartitionJob.cpp
        jobs/SetPartitionFlagsJob.cpp
    UI
        gui/ChoicePage.ui
        gui/CreatePartitionDialog.ui
        gui/CreatePartitionTableDialog.ui
        gui/EditExistingPartitionDialog.ui
        gui/EncryptWidget.ui
        gui/PartitionPage.ui
        gui/ReplaceWidget.ui
    LINK_PRIVATE_LIBRARIES
        kpmcore
        calamaresui
        KF5::CoreAddons
    SHARED_LIB
)<|MERGE_RESOLUTION|>--- conflicted
+++ resolved
@@ -15,9 +15,6 @@
 if ( KPMcore_FOUND )
     add_definitions(-DWITH_KPMCORE22)
 endif()
-<<<<<<< HEAD
-find_package( KPMcore 3.0.3 REQUIRED )
-=======
 find_package( KPMcore 3.0.3 QUIET )
 # 3.0.3 and newer has fixes for NVMe support; allow 3.0.2, but warn
 # about it .. needs to use a different feature name because it otherwise
@@ -30,7 +27,6 @@
     message( WARNING "KPMCore 3.0.2 is known to have bugs with NVMe devices" )
     add_feature_info( KPMcoreNVMe KPMcore_FOUND "Older KPMcore with no NVMe support" )
 endif()
->>>>>>> 4ea8b2e6
 
 find_library( atasmart_LIB atasmart )
 find_library( blkid_LIB blkid )
