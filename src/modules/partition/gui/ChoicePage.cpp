/* === This file is part of Calamares - <https://calamares.io> ===
 *
 *   SPDX-FileCopyrightText: 2014-2017 Teo Mrnjavac <teo@kde.org>
 *   SPDX-FileCopyrightText: 2017-2019 Adriaan de Groot <groot@kde.org>
 *   SPDX-FileCopyrightText: 2019 Collabora Ltd
 *   SPDX-FileCopyrightText: 2021 Anubhav Choudhary <ac.10edu@gmail.com>
 *   SPDX-License-Identifier: GPL-3.0-or-later
 *
 *   Calamares is Free Software: see the License-Identifier above.
 *
 */

#include "ChoicePage.h"

#include "Config.h"

#include "core/BootLoaderModel.h"
#include "core/DeviceModel.h"
#include "core/KPMHelpers.h"
#include "core/OsproberEntry.h"
#include "core/PartUtils.h"
#include "core/PartitionActions.h"
#include "core/PartitionCoreModule.h"
#include "core/PartitionInfo.h"
#include "core/PartitionModel.h"
#include "gui/BootInfoWidget.h"
#include "gui/DeviceInfoWidget.h"
#include "gui/PartitionBarsView.h"
#include "gui/PartitionLabelsView.h"
#include "gui/PartitionSplitterWidget.h"
#include "gui/ReplaceWidget.h"
#include "gui/ScanningDialog.h"

#include "Branding.h"
#include "GlobalStorage.h"
#include "JobQueue.h"
#include "partition/PartitionIterator.h"
#include "partition/PartitionQuery.h"
#include "utils/CalamaresUtilsGui.h"
#include "utils/Logger.h"
#include "utils/Retranslator.h"
#include "utils/Units.h"
#include "widgets/PrettyRadioButton.h"

#include <kpmcore/core/device.h>
#include <kpmcore/core/softwareraid.h>

#include <QBoxLayout>
#include <QButtonGroup>
#include <QComboBox>
#include <QDir>
#include <QFutureWatcher>
#include <QLabel>
#include <QListView>
#include <QtConcurrent/QtConcurrent>

using Calamares::Widgets::PrettyRadioButton;
using CalamaresUtils::Partition::findPartitionByPath;
using CalamaresUtils::Partition::isPartitionFreeSpace;
using CalamaresUtils::Partition::PartitionIterator;
using InstallChoice = Config::InstallChoice;
using SwapChoice = Config::SwapChoice;

/**
 * @brief ChoicePage::ChoicePage is the default constructor. Called on startup as part of
 *      the module loading code path.
 * @param parent the QWidget parent.
 */
ChoicePage::ChoicePage( Config* config, QWidget* parent )
    : QWidget( parent )
    , m_config( config )
    , m_nextEnabled( false )
    , m_core( nullptr )
    , m_isEfi( false )
    , m_grp( nullptr )
    , m_alongsideButton( nullptr )
    , m_eraseButton( nullptr )
    , m_replaceButton( nullptr )
    , m_somethingElseButton( nullptr )
    , m_eraseSwapChoiceComboBox( nullptr )
    , m_deviceInfoWidget( nullptr )
    , m_beforePartitionBarsView( nullptr )
    , m_beforePartitionLabelsView( nullptr )
    , m_bootloaderComboBox( nullptr )
    , m_enableEncryptionWidget( true )
{
    setupUi( this );

    auto gs = Calamares::JobQueue::instance()->globalStorage();

    m_enableEncryptionWidget = gs->value( "enableLuksAutomatedPartitioning" ).toBool();

    // Set up drives combo
    m_mainLayout->setDirection( QBoxLayout::TopToBottom );
    m_drivesLayout->setDirection( QBoxLayout::LeftToRight );

    BootInfoWidget* bootInfoWidget = new BootInfoWidget( this );
    m_drivesLayout->insertWidget( 0, bootInfoWidget );
    m_drivesLayout->insertSpacing( 1, CalamaresUtils::defaultFontHeight() / 2 );

    m_drivesCombo = new QComboBox( this );
    m_mainLayout->setStretchFactor( m_drivesLayout, 0 );
    m_mainLayout->setStretchFactor( m_rightLayout, 1 );
    m_drivesLabel->setBuddy( m_drivesCombo );

    m_drivesLayout->addWidget( m_drivesCombo );

    m_deviceInfoWidget = new DeviceInfoWidget;
    m_drivesLayout->addWidget( m_deviceInfoWidget );
    m_drivesLayout->addStretch();

    m_messageLabel->setWordWrap( true );
    m_messageLabel->hide();

    CalamaresUtils::unmarginLayout( m_itemsLayout );

    // Drive selector + preview
    CALAMARES_RETRANSLATE_SLOT( &ChoicePage::retranslate );

    m_previewBeforeFrame->setSizePolicy( QSizePolicy::Preferred, QSizePolicy::Expanding );
    m_previewAfterFrame->setSizePolicy( QSizePolicy::Preferred, QSizePolicy::Expanding );
    m_previewAfterLabel->hide();
    m_previewAfterFrame->hide();
    m_encryptWidget->hide();
    m_reuseHomeCheckBox->hide();
    gs->insert( "reuseHome", false );

    updateNextEnabled();
}


ChoicePage::~ChoicePage() {}

void
ChoicePage::retranslate()
{
    retranslateUi( this );
    m_drivesLabel->setText( tr( "Select storage de&vice:" ) );
    m_previewBeforeLabel->setText( tr( "Current:" ) );
    m_previewAfterLabel->setText( tr( "After:" ) );

    updateSwapChoicesTr();
    updateChoiceButtonsTr();
}


/** @brief Sets the @p model for the given @p box and adjusts UI sizes to match.
 *
 * The model provides data for drawing the items in the model; the
 * drawing itself is done by the delegate, which may end up drawing a
 * different width in the popup than in the collapsed combo box.
 *
 * Make the box wide enough to accomodate the whole expanded delegate;
 * this avoids cases where the popup would truncate data being drawn
 * because the overall box is sized too narrow.
 */
void
setModelToComboBox( QComboBox* box, QAbstractItemModel* model )
{
    box->setModel( model );
    if ( model->rowCount() > 0 )
    {
        QStyleOptionViewItem options;
        options.initFrom( box );
        auto delegateSize = box->itemDelegate()->sizeHint( options, model->index( 0, 0 ) );
        box->setMinimumWidth( delegateSize.width() );
    }
}

void
ChoicePage::init( PartitionCoreModule* core )
{
    m_core = core;
    m_isEfi = PartUtils::isEfiSystem();

    setupChoices();


    // We need to do this because a PCM revert invalidates the deviceModel.
    connect( core,
             &PartitionCoreModule::reverted,
             this,
             [ = ]
             {
                 setModelToComboBox( m_drivesCombo, core->deviceModel() );
                 m_drivesCombo->setCurrentIndex( m_lastSelectedDeviceIndex );
             } );
    setModelToComboBox( m_drivesCombo, core->deviceModel() );

    connect( m_drivesCombo, qOverload< int >( &QComboBox::currentIndexChanged ), this, &ChoicePage::applyDeviceChoice );

    connect( m_encryptWidget, &EncryptWidget::stateChanged, this, &ChoicePage::onEncryptWidgetStateChanged );
    connect( m_reuseHomeCheckBox, &QCheckBox::stateChanged, this, &ChoicePage::onHomeCheckBoxStateChanged );

    ChoicePage::applyDeviceChoice();
}


/** @brief Creates a combobox with the given choices in it.
 *
 * Pre-selects the choice given by @p dflt.
 * No texts are set -- that happens later by the translator functions.
 */
static inline QComboBox*
createCombo( const QSet< SwapChoice >& s, SwapChoice dflt )
{
    QComboBox* box = new QComboBox;
    for ( SwapChoice c : { SwapChoice::NoSwap,
                           SwapChoice::SmallSwap,
                           SwapChoice::FullSwap,
                           SwapChoice::ReuseSwap,
                           SwapChoice::SwapFile } )
        if ( s.contains( c ) )
        {
            box->addItem( QString(), c );
        }

    int dfltIndex = box->findData( dflt );
    if ( dfltIndex >= 0 )
    {
        box->setCurrentIndex( dfltIndex );
    }

    return box;
}

/**
 * @brief ChoicePage::setupChoices creates PrettyRadioButton objects for the action
 *      choices.
 * @warning This must only run ONCE because it creates signal-slot connections for the
 *      actions. When an action is triggered, it runs action-specific code that may
 *      change the internal state of the PCM, and it updates the bottom preview (or
 *      split) widget.
 *      Synchronous loading ends here.
 */
void
ChoicePage::setupChoices()
{
    // sample os-prober output:
    // /dev/sda2:Windows 7 (loader):Windows:chain
    // /dev/sda6::Arch:linux
    //
    // There are three possibilities we have to consider:
    //  - There are no operating systems present
    //  - There is one operating system present
    //  - There are multiple operating systems present
    //
    // There are three outcomes we have to provide:
    //  1) Wipe+autopartition
    //  2) Resize+autopartition
    //  3) Manual
    //  TBD: upgrade option?

    QSize iconSize( CalamaresUtils::defaultIconSize().width() * 2, CalamaresUtils::defaultIconSize().height() * 2 );
    m_grp = new QButtonGroup( this );

    m_alongsideButton = new PrettyRadioButton;
    m_alongsideButton->setIconSize( iconSize );
    m_alongsideButton->setIcon(
        CalamaresUtils::defaultPixmap( CalamaresUtils::PartitionAlongside, CalamaresUtils::Original, iconSize ) );
    m_alongsideButton->addToGroup( m_grp, InstallChoice::Alongside );

    m_eraseButton = new PrettyRadioButton;
    m_eraseButton->setIconSize( iconSize );
    m_eraseButton->setIcon(
        CalamaresUtils::defaultPixmap( CalamaresUtils::PartitionEraseAuto, CalamaresUtils::Original, iconSize ) );
    m_eraseButton->addToGroup( m_grp, InstallChoice::Erase );

    m_replaceButton = new PrettyRadioButton;

    m_replaceButton->setIconSize( iconSize );
    m_replaceButton->setIcon(
        CalamaresUtils::defaultPixmap( CalamaresUtils::PartitionReplaceOs, CalamaresUtils::Original, iconSize ) );
    m_replaceButton->addToGroup( m_grp, InstallChoice::Replace );

    // Fill up swap options
    if ( m_config->swapChoices().count() > 1 )
    {
        m_eraseSwapChoiceComboBox = createCombo( m_config->swapChoices(), m_config->swapChoice() );
        m_eraseButton->addOptionsComboBox( m_eraseSwapChoiceComboBox );
    }

    if ( m_config->eraseFsTypes().count() > 1 )
    {
        m_eraseFsTypesChoiceComboBox = new QComboBox;
        m_eraseFsTypesChoiceComboBox->addItems( m_config->eraseFsTypes() );
        connect(
            m_eraseFsTypesChoiceComboBox, &QComboBox::currentTextChanged, m_config, &Config::setEraseFsTypeChoice );
        connect( m_config, &Config::eraseModeFilesystemChanged, this, &ChoicePage::onActionChanged );
        m_eraseButton->addOptionsComboBox( m_eraseFsTypesChoiceComboBox );

        // Also offer it for "replace
        auto* box = new QComboBox;
        box->addItems( m_config->eraseFsTypes() );
        connect( box, &QComboBox::currentTextChanged, m_config, &Config::setReplaceFilesystemChoice );
        connect( m_config, &Config::replaceModeFilesystemChanged, this, &ChoicePage::onActionChanged );
        m_replaceButton->addOptionsComboBox( box );
    }

    m_itemsLayout->addWidget( m_alongsideButton );
    m_itemsLayout->addWidget( m_replaceButton );
    m_itemsLayout->addWidget( m_eraseButton );

    m_somethingElseButton = new PrettyRadioButton;
    m_somethingElseButton->setIconSize( iconSize );
    m_somethingElseButton->setIcon(
        CalamaresUtils::defaultPixmap( CalamaresUtils::PartitionManual, CalamaresUtils::Original, iconSize ) );
    m_itemsLayout->addWidget( m_somethingElseButton );
    m_somethingElseButton->addToGroup( m_grp, InstallChoice::Manual );

    m_itemsLayout->addStretch();

    connect( m_grp,
             &QButtonGroup::idToggled,
             this,
             [ this ]( int id, bool checked )
             {
                 if ( checked )  // An action was picked.
                 {
                     m_config->setInstallChoice( id );
                     updateNextEnabled();

                     Q_EMIT actionChosen();
                 }
                 else  // An action was unpicked, either on its own or because of another selection.
                 {
                     if ( m_grp->checkedButton() == nullptr )  // If no other action is chosen, we must
                     {
                         // set m_choice to NoChoice and reset previews.
                         m_config->setInstallChoice( InstallChoice::NoChoice );
                         updateNextEnabled();

                         Q_EMIT actionChosen();
                     }
                 }
             } );

    m_rightLayout->setStretchFactor( m_itemsLayout, 1 );
    m_rightLayout->setStretchFactor( m_previewBeforeFrame, 0 );
    m_rightLayout->setStretchFactor( m_previewAfterFrame, 0 );

    connect( this, &ChoicePage::actionChosen, this, &ChoicePage::onActionChanged );
    if ( m_eraseSwapChoiceComboBox )
    {
        connect( m_eraseSwapChoiceComboBox,
                 QOverload< int >::of( &QComboBox::currentIndexChanged ),
                 this,
                 &ChoicePage::onEraseSwapChoiceChanged );
    }

    updateSwapChoicesTr();
    updateChoiceButtonsTr();
}


/**
 * @brief ChoicePage::selectedDevice queries the device picker (which may be a combo or
 *      a list view) to get a pointer to the currently selected Device.
 * @return a Device pointer, valid in the current state of the PCM, or nullptr if
 *      something goes wrong.
 */
Device*
ChoicePage::selectedDevice()
{
    Device* currentDevice = nullptr;
    currentDevice
        = m_core->deviceModel()->deviceForIndex( m_core->deviceModel()->index( m_drivesCombo->currentIndex() ) );

    return currentDevice;
}


void
ChoicePage::hideButtons()
{
    m_eraseButton->hide();
    m_replaceButton->hide();
    m_alongsideButton->hide();
    m_somethingElseButton->hide();
}

void
ChoicePage::checkInstallChoiceRadioButton( InstallChoice c )
{
    QSignalBlocker b( m_grp );
    m_grp->setExclusive( false );
    // If c == InstallChoice::NoChoice none will match and all are deselected
    m_eraseButton->setChecked( InstallChoice::Erase == c );
    m_replaceButton->setChecked( InstallChoice::Replace == c );
    m_alongsideButton->setChecked( InstallChoice::Alongside == c );
    m_somethingElseButton->setChecked( InstallChoice::Manual == c );
    m_grp->setExclusive( true );
}


/**
 * @brief ChoicePage::applyDeviceChoice handler for the selected event of the device
 *      picker. Calls ChoicePage::selectedDevice() to get the current Device*, then
 *      updates the preview widget for the on-disk state (calls ChoicePage::
 *      updateDeviceStatePreview()) and finally sets up the available actions and their
 *      text by calling ChoicePage::setupActions().
 */
void
ChoicePage::applyDeviceChoice()
{
    if ( !selectedDevice() )
    {
        hideButtons();
        return;
    }

    if ( m_core->isDirty() )
    {
        ScanningDialog::run(
            QtConcurrent::run(
                [ = ]
                {
                    QMutexLocker locker( &m_coreMutex );
                    m_core->revertAllDevices();
                } ),
            [ this ] { continueApplyDeviceChoice(); },
            this );
    }
    else
    {
        continueApplyDeviceChoice();
    }
}


void
ChoicePage::continueApplyDeviceChoice()
{
    Device* currd = selectedDevice();

    // The device should only be nullptr immediately after a PCM reset.
    // applyDeviceChoice() will be called again momentarily as soon as we handle the
    // PartitionCoreModule::reverted signal.
    if ( !currd )
    {
        hideButtons();
        return;
    }

    updateDeviceStatePreview();

    // Preview setup done. Now we show/hide choices as needed.
    setupActions();

    cDebug() << "Previous device" << m_lastSelectedDeviceIndex << "new device" << m_drivesCombo->currentIndex();
    if ( m_lastSelectedDeviceIndex != m_drivesCombo->currentIndex() )
    {
        m_lastSelectedDeviceIndex = m_drivesCombo->currentIndex();
        m_lastSelectedActionIndex = -1;
        m_config->setInstallChoice( m_config->initialInstallChoice() );
        checkInstallChoiceRadioButton( m_config->installChoice() );
    }

    Q_EMIT actionChosen();
    Q_EMIT deviceChosen();
}

void
ChoicePage::onActionChanged()
{
    Device* currd = selectedDevice();
    if ( currd )
    {
        applyActionChoice( m_config->installChoice() );
    }

    updateNextEnabled();
}

void
ChoicePage::onEraseSwapChoiceChanged()
{
    if ( m_eraseSwapChoiceComboBox )
    {
        m_config->setSwapChoice( m_eraseSwapChoiceComboBox->currentData().toInt() );
        onActionChanged();
    }
}

void
ChoicePage::applyActionChoice( InstallChoice choice )
{
    cDebug() << "Prev" << m_lastSelectedActionIndex << "InstallChoice" << choice
             << Config::installChoiceNames().find( choice );
    m_beforePartitionBarsView->selectionModel()->disconnect( SIGNAL( currentRowChanged( QModelIndex, QModelIndex ) ) );
    m_beforePartitionBarsView->selectionModel()->clearSelection();
    m_beforePartitionBarsView->selectionModel()->clearCurrentIndex();

    switch ( choice )
    {
    case InstallChoice::Erase:
    {
        auto gs = Calamares::JobQueue::instance()->globalStorage();
        PartitionActions::Choices::AutoPartitionOptions options { gs->value( "defaultPartitionTableType" ).toString(),
                                                                  m_config->eraseFsType(),
                                                                  gs->value( "luksFileSystemType" ).toString(),
                                                                  m_encryptWidget->passphrase(),
                                                                  gs->value( "efiSystemPartition" ).toString(),
                                                                  CalamaresUtils::GiBtoBytes(
                                                                      gs->value( "requiredStorageGiB" ).toDouble() ),
                                                                  m_config->swapChoice() };

        if ( m_core->isDirty() )
        {
            ScanningDialog::run(
                QtConcurrent::run(
                    [ = ]
                    {
                        QMutexLocker locker( &m_coreMutex );
                        m_core->revertDevice( selectedDevice() );
                    } ),
                [ = ]
                {
                    PartitionActions::doAutopartition( m_core, selectedDevice(), options );
                    Q_EMIT deviceChosen();
                },
                this );
        }
        else
        {
            PartitionActions::doAutopartition( m_core, selectedDevice(), options );
            Q_EMIT deviceChosen();
        }
    }
    break;
    case InstallChoice::Replace:
        if ( m_core->isDirty() )
        {
            ScanningDialog::run(
                QtConcurrent::run(
                    [ = ]
                    {
                        QMutexLocker locker( &m_coreMutex );
                        m_core->revertDevice( selectedDevice() );
                    } ),
                [] {},
                this );
        }
        connect( m_beforePartitionBarsView->selectionModel(),
                 SIGNAL( currentRowChanged( QModelIndex, QModelIndex ) ),
                 this,
                 SLOT( onPartitionToReplaceSelected( QModelIndex, QModelIndex ) ),
                 Qt::UniqueConnection );
        break;

    case InstallChoice::Alongside:
        if ( m_core->isDirty() )
        {
            ScanningDialog::run(
                QtConcurrent::run(
                    [ = ]
                    {
                        QMutexLocker locker( &m_coreMutex );
                        m_core->revertDevice( selectedDevice() );
                    } ),
                [ this ]
                {
                    // We need to reupdate after reverting because the splitter widget is
                    // not a true view.
                    updateActionChoicePreview( m_config->installChoice() );
                    updateNextEnabled();
                },
                this );
        }

        connect( m_beforePartitionBarsView->selectionModel(),
                 SIGNAL( currentRowChanged( QModelIndex, QModelIndex ) ),
                 this,
                 SLOT( doAlongsideSetupSplitter( QModelIndex, QModelIndex ) ),
                 Qt::UniqueConnection );
        break;
    case InstallChoice::NoChoice:
    case InstallChoice::Manual:
        break;
    }
    updateNextEnabled();
    updateActionChoicePreview( choice );
}


void
ChoicePage::doAlongsideSetupSplitter( const QModelIndex& current, const QModelIndex& previous )
{
    Q_UNUSED( previous )
    if ( !current.isValid() )
    {
        return;
    }

    if ( !m_afterPartitionSplitterWidget )
    {
        return;
    }

    const PartitionModel* modl = qobject_cast< const PartitionModel* >( current.model() );
    if ( !modl )
    {
        return;
    }

    Partition* part = modl->partitionForIndex( current );
    if ( !part )
    {
        cDebug() << "Partition not found for index" << current;
        return;
    }

    double requiredStorageGB
        = Calamares::JobQueue::instance()->globalStorage()->value( "requiredStorageGiB" ).toDouble();

    qint64 requiredStorageB = CalamaresUtils::GiBtoBytes( requiredStorageGB + 0.1 + 2.0 );

    m_afterPartitionSplitterWidget->setSplitPartition( part->partitionPath(),
                                                       qRound64( part->used() * 1.1 ),
                                                       part->capacity() - requiredStorageB,
                                                       part->capacity() / 2 );

    if ( m_isEfi )
    {
        setupEfiSystemPartitionSelector();
    }

    cDebug() << "Partition selected for Alongside.";

    updateNextEnabled();
}


void
ChoicePage::onEncryptWidgetStateChanged()
{
    EncryptWidget::Encryption state = m_encryptWidget->state();
    if ( m_config->installChoice() == InstallChoice::Erase )
    {
        if ( state == EncryptWidget::Encryption::Confirmed || state == EncryptWidget::Encryption::Disabled )
        {
            applyActionChoice( m_config->installChoice() );
        }
    }
    else if ( m_config->installChoice() == InstallChoice::Replace )
    {
        if ( m_beforePartitionBarsView && m_beforePartitionBarsView->selectionModel()->currentIndex().isValid()
             && ( state == EncryptWidget::Encryption::Confirmed || state == EncryptWidget::Encryption::Disabled ) )
        {
            doReplaceSelectedPartition( m_beforePartitionBarsView->selectionModel()->currentIndex() );
        }
    }
    updateNextEnabled();
}


void
ChoicePage::onHomeCheckBoxStateChanged()
{
    if ( m_config->installChoice() == InstallChoice::Replace
         && m_beforePartitionBarsView->selectionModel()->currentIndex().isValid() )
    {
        doReplaceSelectedPartition( m_beforePartitionBarsView->selectionModel()->currentIndex() );
    }
}


void
ChoicePage::onLeave()
{
    if ( m_config->installChoice() == InstallChoice::Alongside )
    {
        doAlongsideApply();
    }

    if ( m_isEfi
         && ( m_config->installChoice() == InstallChoice::Alongside
              || m_config->installChoice() == InstallChoice::Replace ) )
    {
        QList< Partition* > efiSystemPartitions = m_core->efiSystemPartitions();
        if ( efiSystemPartitions.count() == 1 )
        {
            PartitionInfo::setMountPoint(
                efiSystemPartitions.first(),
                Calamares::JobQueue::instance()->globalStorage()->value( "efiSystemPartition" ).toString() );
        }
        else if ( efiSystemPartitions.count() > 1 && m_efiComboBox )
        {
            PartitionInfo::setMountPoint(
                efiSystemPartitions.at( m_efiComboBox->currentIndex() ),
                Calamares::JobQueue::instance()->globalStorage()->value( "efiSystemPartition" ).toString() );
        }
        else
        {
            cError() << "cannot set up EFI system partition.\nESP count:" << efiSystemPartitions.count()
                     << "\nm_efiComboBox:" << m_efiComboBox;
        }
    }
    else  // installPath is then passed to the bootloader module for MBR setup
    {
        if ( !m_isEfi )
        {
            if ( m_bootloaderComboBox.isNull() )
            {
                auto d_p = selectedDevice();
                if ( d_p )
                {
                    m_core->setBootLoaderInstallPath( d_p->deviceNode() );
                }
                else
                {
                    cWarning() << "No device selected for bootloader.";
                }
            }
            else
            {
                QVariant var = m_bootloaderComboBox->currentData( BootLoaderModel::BootLoaderPathRole );
                if ( !var.isValid() )
                {
                    return;
                }
                m_core->setBootLoaderInstallPath( var.toString() );
            }
        }
    }
}


void
ChoicePage::doAlongsideApply()
{
    Q_ASSERT( m_afterPartitionSplitterWidget->splitPartitionSize() >= 0 );
    Q_ASSERT( m_afterPartitionSplitterWidget->newPartitionSize() >= 0 );

    QMutexLocker locker( &m_coreMutex );

    QString path = m_beforePartitionBarsView->selectionModel()
                       ->currentIndex()
                       .data( PartitionModel::PartitionPathRole )
                       .toString();

    DeviceModel* dm = m_core->deviceModel();
    for ( int i = 0; i < dm->rowCount(); ++i )
    {
        Device* dev = dm->deviceForIndex( dm->index( i ) );
        Partition* candidate = findPartitionByPath( { dev }, path );
        if ( candidate )
        {
            qint64 firstSector = candidate->firstSector();
            qint64 oldLastSector = candidate->lastSector();
            qint64 newLastSector
                = firstSector + m_afterPartitionSplitterWidget->splitPartitionSize() / dev->logicalSize();

            m_core->resizePartition( dev, candidate, firstSector, newLastSector );
            m_core->layoutApply( dev,
                                 newLastSector + 2,
                                 oldLastSector,
                                 m_config->luksFileSystemType(),
                                 m_encryptWidget->passphrase(),
                                 candidate->parent(),
                                 candidate->roles() );
            m_core->dumpQueue();

            break;
        }
    }
}


void
ChoicePage::onPartitionToReplaceSelected( const QModelIndex& current, const QModelIndex& previous )
{
    Q_UNUSED( previous )
    if ( !current.isValid() )
    {
        return;
    }

    // Reset state on selection regardless of whether this will be used.
    m_reuseHomeCheckBox->setChecked( false );

    doReplaceSelectedPartition( current );
}


void
ChoicePage::doReplaceSelectedPartition( const QModelIndex& current )
{
    if ( !current.isValid() )
    {
        return;
    }

    // This will be deleted by the second lambda, below.
    QString* homePartitionPath = new QString();

    ScanningDialog::run(
        QtConcurrent::run(
            [ this, current, homePartitionPath ]( bool doReuseHomePartition )
            {
                QMutexLocker locker( &m_coreMutex );

                if ( m_core->isDirty() )
                {
                    m_core->revertDevice( selectedDevice() );
                }

                // if the partition is unallocated(free space), we don't replace it but create new one
                // with the same first and last sector
                Partition* selectedPartition
                    = static_cast< Partition* >( current.data( PartitionModel::PartitionPtrRole ).value< void* >() );
                if ( isPartitionFreeSpace( selectedPartition ) )
                {
                    //NOTE: if the selected partition is free space, we don't deal with
                    //      a separate /home partition at all because there's no existing
                    //      rootfs to read it from.
                    PartitionRole newRoles = PartitionRole( PartitionRole::Primary );
                    PartitionNode* newParent = selectedDevice()->partitionTable();

                    if ( selectedPartition->parent() )
                    {
                        Partition* parent = dynamic_cast< Partition* >( selectedPartition->parent() );
                        if ( parent && parent->roles().has( PartitionRole::Extended ) )
                        {
                            newRoles = PartitionRole( PartitionRole::Logical );
                            newParent = findPartitionByPath( { selectedDevice() }, parent->partitionPath() );
                        }
                    }

                    m_core->layoutApply( selectedDevice(),
                                         selectedPartition->firstSector(),
                                         selectedPartition->lastSector(),
                                         m_config->luksFileSystemType(),
                                         m_encryptWidget->passphrase(),
                                         newParent,
                                         newRoles );
                }
                else
                {
                    // We can't use the PartitionPtrRole because we need to make changes to the
                    // main DeviceModel, not the immutable copy.
                    QString partPath = current.data( PartitionModel::PartitionPathRole ).toString();
                    selectedPartition = findPartitionByPath( { selectedDevice() }, partPath );
                    if ( selectedPartition )
                    {
                        // Find out is the selected partition has a rootfs. If yes, then make the
                        // m_reuseHomeCheckBox visible and set its text to something meaningful.
                        homePartitionPath->clear();
                        for ( const OsproberEntry& osproberEntry : m_core->osproberEntries() )
                            if ( osproberEntry.path == partPath )
                            {
                                *homePartitionPath = osproberEntry.homePath;
                            }
                        if ( homePartitionPath->isEmpty() )
                        {
                            doReuseHomePartition = false;
                        }

                        Calamares::GlobalStorage* gs = Calamares::JobQueue::instance()->globalStorage();

                        PartitionActions::doReplacePartition( m_core,
                                                              selectedDevice(),
                                                              selectedPartition,
                                                              { gs->value( "defaultPartitionType" ).toString(),
<<<<<<< HEAD
                                                                gs->value( "defaultFileSystemType" ).toString(),
                                                                gs->value( "luksFileSystemType" ).toString(),
=======
                                                                m_config->replaceModeFilesystem(),
>>>>>>> 93a24b65
                                                                m_encryptWidget->passphrase() } );
                        Partition* homePartition = findPartitionByPath( { selectedDevice() }, *homePartitionPath );

                        if ( homePartition && doReuseHomePartition )
                        {
                            PartitionInfo::setMountPoint( homePartition, "/home" );
                            gs->insert( "reuseHome", true );
                        }
                        else
                        {
                            gs->insert( "reuseHome", false );
                        }
                    }
                }
            },
            m_reuseHomeCheckBox->isChecked() ),
        [ this, homePartitionPath ]
        {
            m_reuseHomeCheckBox->setVisible( !homePartitionPath->isEmpty() );
            if ( !homePartitionPath->isEmpty() )
                m_reuseHomeCheckBox->setText( tr( "Reuse %1 as home partition for %2." )
                                                  .arg( *homePartitionPath )
                                                  .arg( Calamares::Branding::instance()->shortProductName() ) );
            delete homePartitionPath;

            if ( m_isEfi )
                setupEfiSystemPartitionSelector();

            updateNextEnabled();
            if ( !m_bootloaderComboBox.isNull() && m_bootloaderComboBox->currentIndex() < 0 )
                m_bootloaderComboBox->setCurrentIndex( m_lastSelectedDeviceIndex );
        },
        this );
}


/**
 * @brief clear and then rebuild the contents of the preview widget
 *
 * The preview widget for the current disk is completely re-constructed
 * based on the on-disk state. This also triggers a rescan in the
 * PCM to get a Device* copy that's unaffected by subsequent PCM changes.
 */
void
ChoicePage::updateDeviceStatePreview()
{
    //FIXME: this needs to be made async because the rescan can block the UI thread for
    //       a while. --Teo 10/2015
    Device* currentDevice = selectedDevice();
    Q_ASSERT( currentDevice );
    QMutexLocker locker( &m_previewsMutex );

    cDebug() << "Updating partitioning state widgets.";
    qDeleteAll( m_previewBeforeFrame->children() );

    auto layout = m_previewBeforeFrame->layout();
    if ( layout )
    {
        layout->deleteLater();  // Doesn't like nullptr
    }

    layout = new QVBoxLayout;
    m_previewBeforeFrame->setLayout( layout );
    CalamaresUtils::unmarginLayout( layout );
    layout->setSpacing( 6 );

    PartitionBarsView::NestedPartitionsMode mode
        = Calamares::JobQueue::instance()->globalStorage()->value( "drawNestedPartitions" ).toBool()
        ? PartitionBarsView::DrawNestedPartitions
        : PartitionBarsView::NoNestedPartitions;
    m_beforePartitionBarsView = new PartitionBarsView( m_previewBeforeFrame );
    m_beforePartitionBarsView->setNestedPartitionsMode( mode );
    m_beforePartitionLabelsView = new PartitionLabelsView( m_previewBeforeFrame );
    m_beforePartitionLabelsView->setExtendedPartitionHidden( mode == PartitionBarsView::NoNestedPartitions );

    Device* deviceBefore = m_core->immutableDeviceCopy( currentDevice );

    PartitionModel* model = new PartitionModel( m_beforePartitionBarsView );
    model->init( deviceBefore, m_core->osproberEntries() );

    m_beforePartitionBarsView->setModel( model );
    m_beforePartitionLabelsView->setModel( model );

    // Make the bars and labels view use the same selectionModel.
    auto sm = m_beforePartitionLabelsView->selectionModel();
    m_beforePartitionLabelsView->setSelectionModel( m_beforePartitionBarsView->selectionModel() );
    if ( sm )
    {
        sm->deleteLater();
    }

    switch ( m_config->installChoice() )
    {
    case InstallChoice::Replace:
    case InstallChoice::Alongside:
        m_beforePartitionBarsView->setSelectionMode( QAbstractItemView::SingleSelection );
        m_beforePartitionLabelsView->setSelectionMode( QAbstractItemView::SingleSelection );
        break;
    case InstallChoice::NoChoice:
    case InstallChoice::Erase:
    case InstallChoice::Manual:
        m_beforePartitionBarsView->setSelectionMode( QAbstractItemView::NoSelection );
        m_beforePartitionLabelsView->setSelectionMode( QAbstractItemView::NoSelection );
    }

    layout->addWidget( m_beforePartitionBarsView );
    layout->addWidget( m_beforePartitionLabelsView );
}


/**
 * @brief rebuild the contents of the preview for the PCM-proposed state.
 *
 * No rescans here, this should be immediate.
 *
 * @param choice the chosen partitioning action.
 */
void
ChoicePage::updateActionChoicePreview( InstallChoice choice )
{
    Device* currentDevice = selectedDevice();
    Q_ASSERT( currentDevice );

    QMutexLocker locker( &m_previewsMutex );

    cDebug() << "Updating partitioning preview widgets.";
    qDeleteAll( m_previewAfterFrame->children() );

    auto oldlayout = m_previewAfterFrame->layout();
    if ( oldlayout )
    {
        oldlayout->deleteLater();
    }

    QVBoxLayout* layout = new QVBoxLayout;
    m_previewAfterFrame->setLayout( layout );
    CalamaresUtils::unmarginLayout( layout );
    layout->setSpacing( 6 );

    PartitionBarsView::NestedPartitionsMode mode
        = Calamares::JobQueue::instance()->globalStorage()->value( "drawNestedPartitions" ).toBool()
        ? PartitionBarsView::DrawNestedPartitions
        : PartitionBarsView::NoNestedPartitions;

    m_reuseHomeCheckBox->hide();
    Calamares::JobQueue::instance()->globalStorage()->insert( "reuseHome", false );

    switch ( choice )
    {
    case InstallChoice::Alongside:
    {
        if ( m_enableEncryptionWidget )
        {
            m_encryptWidget->show();
        }
        m_previewBeforeLabel->setText( tr( "Current:" ) );
        m_selectLabel->setText( tr( "<strong>Select a partition to shrink, "
                                    "then drag the bottom bar to resize</strong>" ) );
        m_selectLabel->show();

        m_afterPartitionSplitterWidget = new PartitionSplitterWidget( m_previewAfterFrame );
        m_afterPartitionSplitterWidget->init( selectedDevice(), mode == PartitionBarsView::DrawNestedPartitions );
        layout->addWidget( m_afterPartitionSplitterWidget );

        QLabel* sizeLabel = new QLabel( m_previewAfterFrame );
        layout->addWidget( sizeLabel );
        sizeLabel->setWordWrap( true );

        if ( !m_isEfi )
        {
            layout->addWidget( createBootloaderPanel() );
        }

        connect( m_afterPartitionSplitterWidget,
                 &PartitionSplitterWidget::partitionResized,
                 this,
                 [ this, sizeLabel ]( const QString& path, qint64 size, qint64 sizeNext )
                 {
                     Q_UNUSED( path )
                     sizeLabel->setText(
                         tr( "%1 will be shrunk to %2MiB and a new "
                             "%3MiB partition will be created for %4." )
                             .arg( m_beforePartitionBarsView->selectionModel()->currentIndex().data().toString() )
                             .arg( CalamaresUtils::BytesToMiB( size ) )
                             .arg( CalamaresUtils::BytesToMiB( sizeNext ) )
                             .arg( Calamares::Branding::instance()->shortProductName() ) );
                 } );

        m_previewAfterFrame->show();
        m_previewAfterLabel->show();

        SelectionFilter filter = []( const QModelIndex& index )
        {
            return PartUtils::canBeResized(
                static_cast< Partition* >( index.data( PartitionModel::PartitionPtrRole ).value< void* >() ),
                Logger::Once() );
        };
        m_beforePartitionBarsView->setSelectionFilter( filter );
        m_beforePartitionLabelsView->setSelectionFilter( filter );

        break;
    }
    case InstallChoice::Erase:
    case InstallChoice::Replace:
    {
        m_encryptWidget->setVisible( shouldShowEncryptWidget( choice ) );
        m_previewBeforeLabel->setText( tr( "Current:" ) );
        m_afterPartitionBarsView = new PartitionBarsView( m_previewAfterFrame );
        m_afterPartitionBarsView->setNestedPartitionsMode( mode );
        m_afterPartitionLabelsView = new PartitionLabelsView( m_previewAfterFrame );
        m_afterPartitionLabelsView->setExtendedPartitionHidden( mode == PartitionBarsView::NoNestedPartitions );
        m_afterPartitionLabelsView->setCustomNewRootLabel(
            Calamares::Branding::instance()->string( Calamares::Branding::BootloaderEntryName ) );

        PartitionModel* model = m_core->partitionModelForDevice( selectedDevice() );

        // The QObject parents tree is meaningful for memory management here,
        // see qDeleteAll above.
        m_afterPartitionBarsView->setModel( model );
        m_afterPartitionLabelsView->setModel( model );
        m_afterPartitionBarsView->setSelectionMode( QAbstractItemView::NoSelection );
        m_afterPartitionLabelsView->setSelectionMode( QAbstractItemView::NoSelection );

        layout->addWidget( m_afterPartitionBarsView );
        layout->addWidget( m_afterPartitionLabelsView );

        if ( !m_isEfi )
        {
            layout->addWidget( createBootloaderPanel() );
        }

        m_previewAfterFrame->show();
        m_previewAfterLabel->show();

        if ( m_config->installChoice() == InstallChoice::Erase )
        {
            m_selectLabel->hide();
        }
        else
        {
            SelectionFilter filter = []( const QModelIndex& index )
            {
                return PartUtils::canBeReplaced(
                    static_cast< Partition* >( index.data( PartitionModel::PartitionPtrRole ).value< void* >() ),
                    Logger::Once() );
            };
            m_beforePartitionBarsView->setSelectionFilter( filter );
            m_beforePartitionLabelsView->setSelectionFilter( filter );

            m_selectLabel->show();
            m_selectLabel->setText( tr( "<strong>Select a partition to install on</strong>" ) );
        }

        break;
    }
    case InstallChoice::NoChoice:
    case InstallChoice::Manual:
        m_selectLabel->hide();
        m_previewAfterFrame->hide();
        m_previewBeforeLabel->setText( tr( "Current:" ) );
        m_previewAfterLabel->hide();
        m_encryptWidget->hide();
        break;
    }

    if ( m_isEfi
         && ( m_config->installChoice() == InstallChoice::Alongside
              || m_config->installChoice() == InstallChoice::Replace ) )
    {
        QHBoxLayout* efiLayout = new QHBoxLayout;
        layout->addLayout( efiLayout );
        m_efiLabel = new QLabel( m_previewAfterFrame );
        efiLayout->addWidget( m_efiLabel );
        m_efiComboBox = new QComboBox( m_previewAfterFrame );
        efiLayout->addWidget( m_efiComboBox );
        m_efiLabel->setBuddy( m_efiComboBox );
        m_efiComboBox->hide();
        efiLayout->addStretch();
    }

    // Also handle selection behavior on beforeFrame.
    QAbstractItemView::SelectionMode previewSelectionMode = QAbstractItemView::NoSelection;
    switch ( m_config->installChoice() )
    {
    case InstallChoice::Replace:
    case InstallChoice::Alongside:
        previewSelectionMode = QAbstractItemView::SingleSelection;
        break;
    case InstallChoice::NoChoice:
    case InstallChoice::Erase:
    case InstallChoice::Manual:
        previewSelectionMode = QAbstractItemView::NoSelection;
    }

    m_beforePartitionBarsView->setSelectionMode( previewSelectionMode );
    m_beforePartitionLabelsView->setSelectionMode( previewSelectionMode );

    updateNextEnabled();
}


void
ChoicePage::setupEfiSystemPartitionSelector()
{
    Q_ASSERT( m_isEfi );

    // Only the already existing ones:
    QList< Partition* > efiSystemPartitions = m_core->efiSystemPartitions();

    if ( efiSystemPartitions.count() == 0 )  //should never happen
    {
        m_efiLabel->setText( tr( "An EFI system partition cannot be found anywhere "
                                 "on this system. Please go back and use manual "
                                 "partitioning to set up %1." )
                                 .arg( Calamares::Branding::instance()->shortProductName() ) );
        updateNextEnabled();
    }
    else if ( efiSystemPartitions.count() == 1 )  //probably most usual situation
    {
        m_efiLabel->setText( tr( "The EFI system partition at %1 will be used for "
                                 "starting %2." )
                                 .arg( efiSystemPartitions.first()->partitionPath() )
                                 .arg( Calamares::Branding::instance()->shortProductName() ) );
    }
    else
    {
        m_efiComboBox->show();
        m_efiLabel->setText( tr( "EFI system partition:" ) );
        for ( int i = 0; i < efiSystemPartitions.count(); ++i )
        {
            Partition* efiPartition = efiSystemPartitions.at( i );
            m_efiComboBox->addItem( efiPartition->partitionPath(), i );

            // We pick an ESP on the currently selected device, if possible
            if ( efiPartition->devicePath() == selectedDevice()->deviceNode() && efiPartition->number() == 1 )
            {
                m_efiComboBox->setCurrentIndex( i );
            }
        }
    }
}

static inline void
force_uncheck( QButtonGroup* grp, PrettyRadioButton* button )
{
    button->hide();
    grp->setExclusive( false );
    button->setChecked( false );
    grp->setExclusive( true );
}

static inline QDebug&
operator<<( QDebug& s, PartitionIterator& it )
{
    s << ( ( *it ) ? ( *it )->deviceNode() : QString( "<null device>" ) );
    return s;
}

QString
describePartitionTypes( const QStringList& types )
{
    if ( types.empty() )
    {
        return QCoreApplication::translate(
            ChoicePage::staticMetaObject.className(), "any", "any partition-table type" );
    }
    if ( types.size() == 1 )
    {
        return types.first();
    }
    if ( types.size() == 2 )
    {
        return QCoreApplication::translate(
                   ChoicePage::staticMetaObject.className(), "%1 or %2", "partition-table types" )
            .arg( types.at( 0 ), types.at( 1 ) );
    }
    // More than two, rather unlikely
    return types.join( ", " );
}

/**
 * @brief ChoicePage::setupActions happens every time a new Device* is selected in the
 *      device picker. Sets up the text and visibility of the partitioning actions based
 *      on the currently selected Device*, bootloader and os-prober output.
 */
void
ChoicePage::setupActions()
{
    Logger::Once o;

    Device* currentDevice = selectedDevice();
    OsproberEntryList osproberEntriesForCurrentDevice = getOsproberEntriesForDevice( currentDevice );

    cDebug() << o << "Setting up actions for" << currentDevice->deviceNode() << "with"
             << osproberEntriesForCurrentDevice.count() << "entries.";

    if ( currentDevice->partitionTable() )
    {
        m_deviceInfoWidget->setPartitionTableType( currentDevice->partitionTable()->type() );
    }
    else
    {
        m_deviceInfoWidget->setPartitionTableType( PartitionTable::unknownTableType );
    }

    if ( m_config->allowManualPartitioning() )
    {
        m_somethingElseButton->show();
    }
    else
    {
        force_uncheck( m_grp, m_somethingElseButton );
    }

    bool atLeastOneCanBeResized = false;
    bool atLeastOneCanBeReplaced = false;
    bool atLeastOneIsMounted = false;  // Suppress 'erase' if so
    bool isInactiveRAID = false;
    bool matchTableType = false;

    if ( currentDevice->type() == Device::Type::SoftwareRAID_Device
         && static_cast< SoftwareRAID* >( currentDevice )->status() == SoftwareRAID::Status::Inactive )
    {
        cDebug() << Logger::SubEntry << "part of an inactive RAID device";
        isInactiveRAID = true;
    }

    PartitionTable::TableType tableType = PartitionTable::unknownTableType;
    if ( currentDevice->partitionTable() )
    {
        tableType = currentDevice->partitionTable()->type();
        matchTableType = m_config->acceptPartitionTableType( tableType );
    }

    for ( auto it = PartitionIterator::begin( currentDevice ); it != PartitionIterator::end( currentDevice ); ++it )
    {
        if ( PartUtils::canBeResized( *it, o ) )
        {
            cDebug() << Logger::SubEntry << "contains resizable" << it;
            atLeastOneCanBeResized = true;
        }
        if ( PartUtils::canBeReplaced( *it, o ) )
        {
            cDebug() << Logger::SubEntry << "contains replaceable" << it;
            atLeastOneCanBeReplaced = true;
        }
        if ( ( *it )->isMounted() )
        {
            atLeastOneIsMounted = true;
        }
    }

    if ( osproberEntriesForCurrentDevice.count() == 0 )
    {
        CALAMARES_RETRANSLATE(
            cDebug() << "Setting texts for 0 osprober entries";
            m_messageLabel->setText( tr( "This storage device does not seem to have an operating system on it. "
                                         "What would you like to do?<br/>"
                                         "You will be able to review and confirm your choices "
                                         "before any change is made to the storage device." ) );

            m_eraseButton->setText( tr( "<strong>Erase disk</strong><br/>"
                                        "This will <font color=\"red\">delete</font> all data "
                                        "currently present on the selected storage device." ) );

            m_alongsideButton->setText( tr( "<strong>Install alongside</strong><br/>"
                                            "The installer will shrink a partition to make room for %1." )
                                            .arg( Calamares::Branding::instance()->shortVersionedName() ) );

            m_replaceButton->setText( tr( "<strong>Replace a partition</strong><br/>"
                                          "Replaces a partition with %1." )
                                          .arg( Calamares::Branding::instance()->shortVersionedName() ) ); );

        m_replaceButton->hide();
        m_alongsideButton->hide();
        m_grp->setExclusive( false );
        m_replaceButton->setChecked( false );
        m_alongsideButton->setChecked( false );
        m_grp->setExclusive( true );
    }
    else if ( osproberEntriesForCurrentDevice.count() == 1 )
    {
        QString osName = osproberEntriesForCurrentDevice.first().prettyName;

        if ( !osName.isEmpty() )
        {
            CALAMARES_RETRANSLATE(
                cDebug() << "Setting texts for 1 non-empty osprober entry";
                m_messageLabel->setText( tr( "This storage device has %1 on it. "
                                             "What would you like to do?<br/>"
                                             "You will be able to review and confirm your choices "
                                             "before any change is made to the storage device." )
                                             .arg( osName ) );

                m_alongsideButton->setText( tr( "<strong>Install alongside</strong><br/>"
                                                "The installer will shrink a partition to make room for %1." )
                                                .arg( Calamares::Branding::instance()->shortVersionedName() ) );

                m_eraseButton->setText( tr( "<strong>Erase disk</strong><br/>"
                                            "This will <font color=\"red\">delete</font> all data "
                                            "currently present on the selected storage device." ) );


                m_replaceButton->setText( tr( "<strong>Replace a partition</strong><br/>"
                                              "Replaces a partition with %1." )
                                              .arg( Calamares::Branding::instance()->shortVersionedName() ) ); );
        }
        else
        {
            CALAMARES_RETRANSLATE(
                cDebug() << "Setting texts for 1 empty osprober entry";
                m_messageLabel->setText( tr( "This storage device already has an operating system on it. "
                                             "What would you like to do?<br/>"
                                             "You will be able to review and confirm your choices "
                                             "before any change is made to the storage device." ) );

                m_alongsideButton->setText( tr( "<strong>Install alongside</strong><br/>"
                                                "The installer will shrink a partition to make room for %1." )
                                                .arg( Calamares::Branding::instance()->shortVersionedName() ) );

                m_eraseButton->setText( tr( "<strong>Erase disk</strong><br/>"
                                            "This will <font color=\"red\">delete</font> all data "
                                            "currently present on the selected storage device." ) );

                m_replaceButton->setText( tr( "<strong>Replace a partition</strong><br/>"
                                              "Replaces a partition with %1." )
                                              .arg( Calamares::Branding::instance()->shortVersionedName() ) ); );
        }
    }
    else
    {
        // osproberEntriesForCurrentDevice has at least 2 items.

        CALAMARES_RETRANSLATE(
            cDebug() << "Setting texts for >= 2 osprober entries";

            m_messageLabel->setText( tr( "This storage device has multiple operating systems on it. "
                                         "What would you like to do?<br/>"
                                         "You will be able to review and confirm your choices "
                                         "before any change is made to the storage device." ) );

            m_alongsideButton->setText( tr( "<strong>Install alongside</strong><br/>"
                                            "The installer will shrink a partition to make room for %1." )
                                            .arg( Calamares::Branding::instance()->shortVersionedName() ) );

            m_eraseButton->setText( tr( "<strong>Erase disk</strong><br/>"
                                        "This will <font color=\"red\">delete</font> all data "
                                        "currently present on the selected storage device." ) );

            m_replaceButton->setText( tr( "<strong>Replace a partition</strong><br/>"
                                          "Replaces a partition with %1." )
                                          .arg( Calamares::Branding::instance()->shortVersionedName() ) ); );
    }

#ifdef DEBUG_PARTITION_UNSAFE
#ifdef DEBUG_PARTITION_BAIL_OUT
    // If things can't be broken, allow all the buttons
    atLeastOneCanBeReplaced = true;
    atLeastOneCanBeResized = true;
    atLeastOneIsMounted = false;
    isInactiveRAID = false;
#endif
#endif

    if ( atLeastOneCanBeReplaced )
    {
        m_replaceButton->show();
    }
    else
    {
        cDebug() << "No partitions available for replace-action.";
        force_uncheck( m_grp, m_replaceButton );
    }

    if ( atLeastOneCanBeResized )
    {
        m_alongsideButton->show();
    }
    else
    {
        cDebug() << "No partitions available for resize-action.";
        force_uncheck( m_grp, m_alongsideButton );
    }

    if ( !atLeastOneIsMounted && !isInactiveRAID )
    {
        m_eraseButton->show();  // None mounted
    }
    else
    {
        cDebug() << "No partitions ("
                 << "any-mounted?" << atLeastOneIsMounted << "is-raid?" << isInactiveRAID << ") for erase-action.";
        force_uncheck( m_grp, m_eraseButton );
    }

    bool isEfi = PartUtils::isEfiSystem();
    bool efiSystemPartitionFound = !m_core->efiSystemPartitions().isEmpty();

    if ( isEfi && !efiSystemPartitionFound )
    {
        cWarning() << "System is EFI but there's no EFI system partition, "
                      "DISABLING alongside and replace features.";
        m_alongsideButton->hide();
        m_replaceButton->hide();
    }

    if ( tableType != PartitionTable::unknownTableType && !matchTableType )
    {
        m_messageLabel->setText( tr( "This storage device already has an operating system on it, "
                                     "but the partition table <strong>%1</strong> is different from the "
                                     "needed <strong>%2</strong>.<br/>" )
                                     .arg( PartitionTable::tableTypeToName( tableType ) )
                                     .arg( describePartitionTypes( m_config->partitionTableTypes() ) ) );
        m_messageLabel->show();

        cWarning() << "Partition table" << PartitionTable::tableTypeToName( tableType )
                   << "does not match the requirement " << m_config->partitionTableTypes().join( ',' )
                   << ", ENABLING erase feature and DISABLING alongside, replace and manual features.";
        m_eraseButton->show();
        m_alongsideButton->hide();
        m_replaceButton->hide();
        m_somethingElseButton->hide();
        cDebug() << "Replace button suppressed because partition table type mismatch.";
        force_uncheck( m_grp, m_replaceButton );
    }

    if ( m_somethingElseButton->isHidden() && m_alongsideButton->isHidden() && m_replaceButton->isHidden()
         && m_eraseButton->isHidden() )
    {
        if ( atLeastOneIsMounted )
        {
            m_messageLabel->setText( tr( "This storage device has one of its partitions <strong>mounted</strong>." ) );
        }
        else
        {
            m_messageLabel->setText(
                tr( "This storage device is a part of an <strong>inactive RAID</strong> device." ) );
        }

        m_messageLabel->show();
        cWarning() << "No buttons available"
                   << "replaced?" << atLeastOneCanBeReplaced << "resized?" << atLeastOneCanBeResized
                   << "erased? (not-mounted and not-raid)" << !atLeastOneIsMounted << "and" << !isInactiveRAID;
    }
}


OsproberEntryList
ChoicePage::getOsproberEntriesForDevice( Device* device ) const
{
    OsproberEntryList eList;
    for ( const OsproberEntry& entry : m_core->osproberEntries() )
    {
        if ( entry.path.startsWith( device->deviceNode() ) )
        {
            eList.append( entry );
        }
    }
    return eList;
}


bool
ChoicePage::isNextEnabled() const
{
    return m_nextEnabled;
}


bool
ChoicePage::calculateNextEnabled() const
{
    auto sm_p = m_beforePartitionBarsView ? m_beforePartitionBarsView->selectionModel() : nullptr;

    switch ( m_config->installChoice() )
    {
    case InstallChoice::NoChoice:
        cDebug() << "No partitioning choice has been made yet";
        return false;
    case InstallChoice::Replace:
    case InstallChoice::Alongside:
        if ( !( sm_p && sm_p->currentIndex().isValid() ) )
        {
            cDebug() << "No partition selected for alongside or replace";
            return false;
        }
        break;
    case InstallChoice::Erase:
    case InstallChoice::Manual:
        // Nothing to check for these
        break;
    }

    if ( m_isEfi
         && ( m_config->installChoice() == InstallChoice::Alongside
              || m_config->installChoice() == InstallChoice::Replace ) )
    {
        if ( m_core->efiSystemPartitions().count() == 0 )
        {
            cDebug() << "No EFI partition for alongside or replace";
            return false;
        }
    }

    if ( m_config->installChoice() != InstallChoice::Manual && m_encryptWidget->isVisible() )
    {
        switch ( m_encryptWidget->state() )
        {
        case EncryptWidget::Encryption::Unconfirmed:
            cDebug() << "No passphrase provided or passphrase mismatch.";
            return false;
        case EncryptWidget::Encryption::Disabled:
        case EncryptWidget::Encryption::Confirmed:
            // Checkbox not checked, **or** passphrases match
            break;
        }
    }

    return true;
}


void
ChoicePage::updateNextEnabled()
{
    bool enabled = calculateNextEnabled();

    if ( enabled != m_nextEnabled )
    {
        m_nextEnabled = enabled;
        Q_EMIT nextStatusChanged( enabled );
    }
}

void
ChoicePage::updateSwapChoicesTr()
{
    if ( !m_eraseSwapChoiceComboBox )
    {
        return;
    }

    static_assert( SwapChoice::NoSwap == 0, "Enum values out-of-sync" );
    for ( int index = 0; index < m_eraseSwapChoiceComboBox->count(); ++index )
    {
        bool ok = false;
        int value = 0;

        switch ( value = m_eraseSwapChoiceComboBox->itemData( index ).toInt( &ok ) )
        {
        // case 0:
        case SwapChoice::NoSwap:
            // toInt() returns 0 on failure, so check for ok
            if ( ok )  // It was explicitly set to 0
            {
                m_eraseSwapChoiceComboBox->setItemText( index, tr( "No Swap" ) );
            }
            else
            {
                cWarning() << "Box item" << index << m_eraseSwapChoiceComboBox->itemText( index )
                           << "has non-integer role.";
            }
            break;
        case SwapChoice::ReuseSwap:
            m_eraseSwapChoiceComboBox->setItemText( index, tr( "Reuse Swap" ) );
            break;
        case SwapChoice::SmallSwap:
            m_eraseSwapChoiceComboBox->setItemText( index, tr( "Swap (no Hibernate)" ) );
            break;
        case SwapChoice::FullSwap:
            m_eraseSwapChoiceComboBox->setItemText( index, tr( "Swap (with Hibernate)" ) );
            break;
        case SwapChoice::SwapFile:
            m_eraseSwapChoiceComboBox->setItemText( index, tr( "Swap to file" ) );
            break;
        default:
            cWarning() << "Box item" << index << m_eraseSwapChoiceComboBox->itemText( index ) << "has role" << value;
        }
    }
}

void
ChoicePage::updateChoiceButtonsTr()
{
    if ( m_somethingElseButton )
    {
        m_somethingElseButton->setText( tr( "<strong>Manual partitioning</strong><br/>"
                                            "You can create or resize partitions yourself." ) );
    }
}

int
ChoicePage::lastSelectedDeviceIndex()
{
    return m_lastSelectedDeviceIndex;
}

void
ChoicePage::setLastSelectedDeviceIndex( int index )
{
    m_lastSelectedDeviceIndex = index;
    m_drivesCombo->setCurrentIndex( m_lastSelectedDeviceIndex );
}

QWidget*
ChoicePage::createBootloaderPanel()
{
    QWidget* panelWidget = new QWidget;

    QHBoxLayout* mainLayout = new QHBoxLayout;
    panelWidget->setLayout( mainLayout );
    mainLayout->setContentsMargins( 0, 0, 0, 0 );
    QLabel* widgetLabel = new QLabel( panelWidget );
    mainLayout->addWidget( widgetLabel );
    widgetLabel->setText( tr( "Boot loader location:" ) );

    QComboBox* comboForBootloader = new QComboBox( panelWidget );
    comboForBootloader->setModel( m_core->bootLoaderModel() );

    // When the chosen bootloader device changes, we update the choice in the PCM
    connect( comboForBootloader,
             QOverload< int >::of( &QComboBox::currentIndexChanged ),
             this,
             [ this ]( int newIndex )
             {
                 QComboBox* bootloaderCombo = qobject_cast< QComboBox* >( sender() );
                 if ( bootloaderCombo )
                 {
                     QVariant var = bootloaderCombo->itemData( newIndex, BootLoaderModel::BootLoaderPathRole );
                     if ( !var.isValid() )
                     {
                         return;
                     }
                     m_core->setBootLoaderInstallPath( var.toString() );
                 }
             } );
    m_bootloaderComboBox = comboForBootloader;

    connect( m_core->bootLoaderModel(),
             &QAbstractItemModel::modelReset,
             [ this ]()
             {
                 if ( !m_bootloaderComboBox.isNull() )
                 {
                     Calamares::restoreSelectedBootLoader( *m_bootloaderComboBox, m_core->bootLoaderInstallPath() );
                 }
             } );
    connect(
        m_core,
        &PartitionCoreModule::deviceReverted,
        this,
        [ this ]( Device* )
        {
            if ( !m_bootloaderComboBox.isNull() )
            {
                if ( m_bootloaderComboBox->model() != m_core->bootLoaderModel() )
                {
                    m_bootloaderComboBox->setModel( m_core->bootLoaderModel() );
                }

                m_bootloaderComboBox->setCurrentIndex( m_lastSelectedDeviceIndex );
            }
        },
        Qt::QueuedConnection );
    // ^ Must be Queued so it's sure to run when the widget is already visible.

    mainLayout->addWidget( m_bootloaderComboBox );
    widgetLabel->setBuddy( m_bootloaderComboBox );
    mainLayout->addStretch();

    return panelWidget;
}

bool
ChoicePage::shouldShowEncryptWidget( Config::InstallChoice choice ) const
{
    // If there are any choices for FS, check it's not ZFS because that doesn't
    // support the kind of encryption we enable here.
    const bool suitableFS = m_eraseFsTypesChoiceComboBox ? m_eraseFsTypesChoiceComboBox->currentText() != "zfs" : true;
    return ( choice == InstallChoice::Erase ) && m_enableEncryptionWidget && suitableFS;
}<|MERGE_RESOLUTION|>--- conflicted
+++ resolved
@@ -862,12 +862,8 @@
                                                               selectedDevice(),
                                                               selectedPartition,
                                                               { gs->value( "defaultPartitionType" ).toString(),
-<<<<<<< HEAD
-                                                                gs->value( "defaultFileSystemType" ).toString(),
+                                                                m_config->replaceModeFilesystem(),
                                                                 gs->value( "luksFileSystemType" ).toString(),
-=======
-                                                                m_config->replaceModeFilesystem(),
->>>>>>> 93a24b65
                                                                 m_encryptWidget->passphrase() } );
                         Partition* homePartition = findPartitionByPath( { selectedDevice() }, *homePartitionPath );
 
