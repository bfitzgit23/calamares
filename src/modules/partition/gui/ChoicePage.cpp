--- conflicted
+++ resolved
@@ -107,21 +107,7 @@
     , m_bootloaderComboBox( nullptr )
     , m_lastSelectedDeviceIndex( -1 )
     , m_enableEncryptionWidget( true )
-<<<<<<< HEAD
     , m_allowManualPartitioning( true )
-{
-    setupUi( this );
-
-    m_defaultFsType = Calamares::JobQueue::instance()->
-                        globalStorage()->
-                        value( "defaultFileSystemType" ).toString();
-    m_enableEncryptionWidget = Calamares::JobQueue::instance()->
-                               globalStorage()->
-                               value( "enableLuksAutomatedPartitioning" ).toBool();
-    m_allowManualPartitioning = Calamares::JobQueue::instance()->
-                               globalStorage()->
-                               value( "allowManualPartitioning" ).toBool();
-=======
     , m_availableSwapChoices( swapChoices )
     , m_eraseSwapChoice( pickOne( swapChoices ) )
 {
@@ -131,7 +117,8 @@
 
     m_defaultFsType = gs->value( "defaultFileSystemType" ).toString();
     m_enableEncryptionWidget = gs->value( "enableLuksAutomatedPartitioning" ).toBool();
->>>>>>> b9137538
+    m_allowManualPartitioning = gs->value( "allowManualPartitioning" ).toBool();
+
     if ( FileSystem::typeForName( m_defaultFsType ) == FileSystem::Unknown )
         m_defaultFsType = "ext4";
 
