--- conflicted
+++ resolved
@@ -482,32 +482,6 @@
 static PartitionActions::Choices::SwapChoice
 nameToChoice( QString name, bool& ok )
 {
-<<<<<<< HEAD
-    // Copy the efiSystemPartition setting to the global storage. It is needed not only in
-    // the EraseDiskPage, but also in the bootloader configuration modules (grub, bootloader).
-    Calamares::GlobalStorage* gs = Calamares::JobQueue::instance()->globalStorage();
-    if ( configurationMap.contains( "efiSystemPartition" ) &&
-            configurationMap.value( "efiSystemPartition" ).type() == QVariant::String &&
-            !configurationMap.value( "efiSystemPartition" ).toString().isEmpty() )
-        gs->insert( "efiSystemPartition", configurationMap.value( "efiSystemPartition" ).toString() );
-    else
-        gs->insert( "efiSystemPartition", QStringLiteral( "/boot/efi" ) );
-
-    if ( configurationMap.contains( "ensureSuspendToDisk" ) &&
-            configurationMap.value( "ensureSuspendToDisk" ).type() == QVariant::Bool )
-        gs->insert( "ensureSuspendToDisk", configurationMap.value( "ensureSuspendToDisk" ).toBool() );
-    else
-        gs->insert( "ensureSuspendToDisk", true );
-
-    if ( configurationMap.contains( "neverCreateSwap" ) &&
-            configurationMap.value( "neverCreateSwap" ).type() == QVariant::Bool )
-        gs->insert( "neverCreateSwap", configurationMap.value( "neverCreateSwap" ).toBool() );
-    else
-        gs->insert( "neverCreateSwap", false );
-
-    if ( configurationMap.contains( "drawNestedPartitions" ) &&
-            configurationMap.value( "drawNestedPartitions" ).type() == QVariant::Bool )
-=======
     using namespace PartitionActions::Choices;
 
     static const NamedEnumTable<SwapChoice> names {
@@ -531,18 +505,10 @@
 {
     QStringList fsLanguage { QLatin1Literal( "C" ) };  // Required language list to turn off localization
     if ( defaultFS.isEmpty() )
->>>>>>> 879c5e3c
     {
         cWarning() << "Partition-module setting *defaultFileSystemType* is missing, using ext4";
         defaultFS = QStringLiteral( "ext4" );
     }
-<<<<<<< HEAD
-    else
-        gs->insert( "drawNestedPartitions", false );
-
-    if ( configurationMap.contains( "alwaysShowPartitionLabels" ) &&
-            configurationMap.value( "alwaysShowPartitionLabels" ).type() == QVariant::Bool )
-=======
     if ( FileSystem::typeForName( defaultFS, fsLanguage ) != FileSystem::Unknown )
     {
         cDebug() << "Partition-module setting *defaultFileSystemType*" << defaultFS;
@@ -552,7 +518,6 @@
     // Second pass: try case-insensitive
     const auto fstypes = FileSystem::types();
     for ( FileSystem::Type t : fstypes )
->>>>>>> 879c5e3c
     {
         if ( 0 == QString::compare( defaultFS, FileSystem::nameForType( t, fsLanguage ), Qt::CaseInsensitive ) )
         {
@@ -561,14 +526,6 @@
             return defaultFS;
         }
     }
-<<<<<<< HEAD
-    else
-        gs->insert( "alwaysShowPartitionLabels", true );
-
-    if ( configurationMap.contains( "defaultFileSystemType" ) &&
-            configurationMap.value( "defaultFileSystemType" ).type() == QVariant::String &&
-            !configurationMap.value( "defaultFileSystemType" ).toString().isEmpty() )
-=======
 
     cWarning() << "Partition-module setting *defaultFileSystemType* is bad (" << defaultFS << ") using ext4.";
     defaultFS = QStringLiteral( "ext4" );
@@ -616,7 +573,6 @@
 
     QSet< PartitionActions::Choices::SwapChoice > choices;  // Available swap choices
     if ( configurationMap.contains( "userSwapChoices" ) )
->>>>>>> 879c5e3c
     {
         // We've already warned about overlapping settings with the
         // legacy *ensureSuspendToDisk* and *neverCreateSwap*.
@@ -629,20 +585,6 @@
             if ( ok )
                 choices.insert( v );
         }
-<<<<<<< HEAD
-    }
-    else
-        gs->insert( "defaultFileSystemType", QStringLiteral( "ext4" ) );
-
-    if ( configurationMap.contains( "enableLuksAutomatedPartitioning" ) &&
-            configurationMap.value( "enableLuksAutomatedPartitioning" ).type() == QVariant::Bool )
-    {
-        gs->insert( "enableLuksAutomatedPartitioning",
-                    configurationMap.value( "enableLuksAutomatedPartitioning" ).toBool() );
-    }
-    else
-        gs->insert( "enableLuksAutomatedPartitioning", true );
-=======
 
         if ( choices.isEmpty() )
         {
@@ -665,7 +607,6 @@
         else
             choices.insert( PartitionActions::Choices::SwapChoice::SmallSwap );
     }
->>>>>>> 879c5e3c
 
     // Not all are supported right now // FIXME
     static const char unsupportedSetting[] = "Partition-module does not support *userSwapChoices* setting";
@@ -697,15 +638,9 @@
     // Now that we have the config, we load the PartitionCoreModule in the background
     // because it could take a while. Then when it's done, we can set up the widgets
     // and remove the spinner.
-<<<<<<< HEAD
     m_future = new QFutureWatcher< void >();
     connect( m_future, &QFutureWatcher< void >::finished,
              this, [ this ]
-=======
-    QFutureWatcher< void >* watcher = new QFutureWatcher< void >();
-    connect( watcher, &QFutureWatcher< void >::finished,
-             this, [ this, watcher, choices ]
->>>>>>> 879c5e3c
     {
         continueLoading();
         this->m_future->deleteLater();
@@ -713,12 +648,8 @@
     } );
 
     QFuture< void > future =
-<<<<<<< HEAD
         QtConcurrent::run( this, &PartitionViewStep::initPartitionCoreModule );
     m_future->setFuture( future );
-=======
-            QtConcurrent::run( this, &PartitionViewStep::initPartitionCoreModule );
-    watcher->setFuture( future );
 
     if ( configurationMap.contains( "partitionLayout" ) )
     {
@@ -728,7 +659,6 @@
     {
         m_core->initLayout();
     }
->>>>>>> 879c5e3c
 }
 
 
