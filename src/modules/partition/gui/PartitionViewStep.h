--- conflicted
+++ resolved
@@ -77,12 +77,10 @@
     void initPartitionCoreModule();
     void continueLoading();
 
-<<<<<<< HEAD
-    Config* m_config;
-=======
     /// "slot" for changes to next-status from the KPMCore and ChoicePage
     void nextPossiblyChanged( bool );
->>>>>>> 14df0328
+
+    Config* m_config;
 
     PartitionCoreModule* m_core;
     QStackedWidget*   m_widget;
