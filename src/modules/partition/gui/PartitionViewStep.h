--- conflicted
+++ resolved
@@ -83,12 +83,9 @@
     PartitionPage*    m_manualPartitionPage;
 
     QWidget*          m_waitingWidget;
-<<<<<<< HEAD
     QFutureWatcher<void>* m_future;
-=======
 
     QSet< PartitionActions::Choices::SwapChoice > m_swapChoices;
->>>>>>> 879c5e3c
 };
 
 CALAMARES_PLUGIN_FACTORY_DECLARATION( PartitionViewStepFactory )
