/* === This file is part of Calamares - <http://github.com/calamares> ===
 *
 *   Copyright 2014, Aurélien Gâteau <agateau@kde.org>
 *
 *   Calamares is free software: you can redistribute it and/or modify
 *   it under the terms of the GNU General Public License as published by
 *   the Free Software Foundation, either version 3 of the License, or
 *   (at your option) any later version.
 *
 *   Calamares is distributed in the hope that it will be useful,
 *   but WITHOUT ANY WARRANTY; without even the implied warranty of
 *   MERCHANTABILITY or FITNESS FOR A PARTICULAR PURPOSE. See the
 *   GNU General Public License for more details.
 *
 *   You should have received a copy of the GNU General Public License
 *   along with Calamares. If not, see <http://www.gnu.org/licenses/>.
 */

#include <PMUtils.h>

#include <PartitionInfo.h>
#include <PartitionIterator.h>

// CalaPM
#include <core/partition.h>
#include <fs/filesystemfactory.h>

namespace PMUtils
{

bool isPartitionFreeSpace( Partition* partition )
{
    return partition->roles().has( PartitionRole::Unallocated );
}

bool isPartitionNew( Partition* partition )
{
    return partition->state() == Partition::StateNew;
}

Partition*
findPartitionByMountPoint( const QList< Device* >& devices, const QString& mountPoint )
{
    for ( auto device : devices )
        for ( auto it = PartitionIterator::begin( device ); it != PartitionIterator::end( device ); ++it )
            if ( PartitionInfo::mountPoint( *it ) == mountPoint )
                return *it;
    return nullptr;
}

Partition*
createNewPartition( PartitionNode* parent, const Device& device, const PartitionRole& role, FileSystem::Type fsType, qint64 firstSector, qint64 lastSector )
{
    FileSystem* fs = FileSystemFactory::create( fsType, firstSector, lastSector );
    return new Partition(
               parent,
               device,
               role,
               fs, fs->firstSector(), fs->lastSector(),
               QString() /* path */,
               PartitionTable::FlagNone /* availableFlags */,
               QString() /* mountPoint */,
               false /* mounted */,
               PartitionTable::FlagNone /* activeFlags */,
               Partition::StateNew
           );
<<<<<<< HEAD
=======
}

Partition*
clonePartition( Device* device, Partition* partition )
{
    FileSystem* fs = FileSystemFactory::create(
                         partition->fileSystem().type(),
                         partition->firstSector(),
                         partition->lastSector()
                     );
    return new Partition(
               partition->parent(),
               *device,
               partition->roles(),
               fs, fs->firstSector(), fs->lastSector(),
               partition->partitionPath()
           );
>>>>>>> 9b30e27f
}

} // namespace<|MERGE_RESOLUTION|>--- conflicted
+++ resolved
@@ -64,8 +64,6 @@
                PartitionTable::FlagNone /* activeFlags */,
                Partition::StateNew
            );
-<<<<<<< HEAD
-=======
 }
 
 Partition*
@@ -83,7 +81,6 @@
                fs, fs->firstSector(), fs->lastSector(),
                partition->partitionPath()
            );
->>>>>>> 9b30e27f
 }
 
 } // namespace