--- conflicted
+++ resolved
@@ -512,10 +512,6 @@
 #else
             const auto espFlag = PartitionTable::FlagEsp;
 #endif
-<<<<<<< HEAD
-=======
-            );
->>>>>>> 949f9e46
             Partition* esp = m_core->findPartitionByMountPoint( espMountPoint );
 
             QString message;
