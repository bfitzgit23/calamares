--- conflicted
+++ resolved
@@ -165,21 +165,12 @@
 {
     QList< Partition* > partList;
     // Map each partition entry to its requested size (0 when calculated later)
-<<<<<<< HEAD
-    QMap< const PartitionLayout::PartitionEntry*, qint64 > partSizeMap;
-    qint64 minSize, maxSize, end;
-=======
     QMap< const PartitionLayout::PartitionEntry *, qint64 > partSizeMap;
->>>>>>> 06348233
     qint64 totalSize = lastSector - firstSector + 1;
     qint64 availableSize = totalSize;
 
     // Let's check if we have enough space for each partSize
-<<<<<<< HEAD
-    for ( const PartitionLayout::PartitionEntry& part : m_partLayout )
-=======
     for( const auto& part : qAsConst(m_partLayout) )
->>>>>>> 06348233
     {
         qint64 size;
         // Calculate partition size
@@ -209,11 +200,7 @@
             continue;
         }
 
-<<<<<<< HEAD
         partSizeMap.insert( &part, size );
-=======
-        partSizeMap.insert(&part, size);
->>>>>>> 06348233
         availableSize -= size;
     }
 
@@ -221,11 +208,7 @@
     if ( availableSize < 0 )
     {
         availableSize = totalSize;
-<<<<<<< HEAD
-        for ( const PartitionLayout::PartitionEntry& part : m_partLayout )
-=======
         for( const auto& part : qAsConst(m_partLayout) )
->>>>>>> 06348233
         {
             qint64 size;
 
@@ -249,32 +232,18 @@
                 size = 0;
             }
 
-<<<<<<< HEAD
             partSizeMap.insert( &part, size );
-=======
-            partSizeMap.insert(&part, size);
->>>>>>> 06348233
             availableSize -= size;
         }
     }
 
     // Assign size for percentage-defined partitions
-<<<<<<< HEAD
-    for ( const PartitionLayout::PartitionEntry& part : m_partLayout )
-=======
     for( const auto& part : qAsConst(m_partLayout) )
->>>>>>> 06348233
     {
         if ( part.partSize.unit() == CalamaresUtils::Partition::SizeUnit::Percent )
         {
-<<<<<<< HEAD
-            qint64 size = partSizeMap.value( &part );
-            size = part.partSize.toSectors( availableSize + size, dev->logicalSize() );
-            partSizeMap.insert( &part, size );
-=======
             qint64 size = partSizeMap.value(&part);
             size = part.partSize.toSectors( availableSize + size, dev->logicalSize() );
->>>>>>> 06348233
             if ( part.partMinSize.isValid() )
             {
                 qint64 minSize = part.partMinSize.toSectors( totalSize, dev->logicalSize() );
@@ -301,15 +270,9 @@
     // TODO: Refine partition sizes to make sure there is room for every partition
     // Use a default (200-500M ?) minimum size for partition without minSize
 
-<<<<<<< HEAD
-    for ( const PartitionLayout::PartitionEntry& part : m_partLayout )
-    {
-        qint64 size = partSizeMap.value( &part );
-=======
     for( const auto& part : qAsConst(m_partLayout) )
     {
         qint64 size, end;
->>>>>>> 06348233
         Partition* currentPartition = nullptr;
 
         size = partSizeMap.value(&part);
