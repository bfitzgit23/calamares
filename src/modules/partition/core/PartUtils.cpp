--- conflicted
+++ resolved
@@ -344,12 +344,10 @@
 bool
 isEfiBootable( const Partition* candidate )
 {
-<<<<<<< HEAD
     cDebug() << "Check EFI bootable" << candidate->partitionPath() << candidate->devicePath();
     cDebug() << " .. flags" << candidate->activeFlags();
-=======
+
     auto flags = PartitionInfo::flags( candidate );
->>>>>>> 1dc11a9d
 
     /* If bit 17 is set, old-style Esp flag, it's OK */
     if ( flags.testFlag( PartitionTable::FlagEsp ) )
