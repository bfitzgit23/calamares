#!/usr/bin/env python3
# -*- coding: utf-8 -*-
#
# === This file is part of Calamares - <https://calamares.io> ===
#
#   SPDX-FileCopyrightText: 2014 Rohan Garg <rohan@kde.org>
#   SPDX-FileCopyrightText: 2015 2019-2020, Philip Müller <philm@manjaro.org>
#   SPDX-FileCopyrightText: 2017 Alf Gaida <agaida@sidution.org>
#   SPDX-FileCopyrightText: 2019 Adriaan de Groot <groot@kde.org>
#   SPDX-License-Identifier: GPL-3.0-or-later
#
#   Calamares is Free Software: see the License-Identifier above.
#

from libcalamares.utils import debug, target_env_call
import os
from collections import OrderedDict

import gettext
_ = gettext.translation("calamares-python",
                        localedir=libcalamares.utils.gettext_path(),
                        languages=libcalamares.utils.gettext_languages(),
                        fallback=True).gettext


def pretty_name():
    return _("Configuring mkinitcpio.")


def detect_plymouth():
    """
    Checks existence (runnability) of plymouth in the target system.

    @return True if plymouth exists in the target, False otherwise
    """
    # Used to only check existence of path /usr/bin/plymouth in target
    return target_env_call(["sh", "-c", "which plymouth"]) == 0


class cpuinfo(object):
    """
    Object describing the current CPU's characteristics. It may be
    be considered a named tuple, there's no behavior here.

    Fields in the object:
        - is_intel (if it's definitely an Intel CPU)
        - is_amd (if it's definitely an AMD CPU)
        - number_of_cores
    It is possible for both is_* fields to be False.
    """
    def __init__(self):
        self.is_intel = False
        self.is_amd = False
        self.number_of_cores = 0

        cpu = self._cpuinfo()
        self.is_intel = cpu['proc0']['vendor_id'].lower() == "genuineintel"
        self.is_amd = cpu['proc0']['vendor_id'].lower() == "authenticamd"
        self.number_of_cores = len(cpu)

    @staticmethod
    def _cpuinfo():
        """
        Return the information in /proc/cpuinfo as a dictionary in the following
        format:

        cpu_info['proc0']={...}
        cpu_info['proc1']={...}
        """
        cpu_info = OrderedDict()
        procinfo = OrderedDict()

        nprocs = 0

        with open('/proc/cpuinfo') as cpuinfo_file:
            for line in cpuinfo_file:
                if not line.strip():
                    # end of one processor
                    cpu_info["proc{!s}".format(nprocs)] = procinfo
                    nprocs += 1
                    # Reset
                    procinfo = OrderedDict()
                else:
                    if len(line.split(':')) == 2:
                        splitted_line = line.split(':')[1].strip()
                        procinfo[line.split(':')[0].strip()] = splitted_line
                    else:
                        procinfo[line.split(':')[0].strip()] = ''

        return cpu_info


def get_host_initcpio():
    """
    Reads the host system mkinitcpio.conf and returns all
    the lines from that file, or an empty list if it does
    not exist.
    """
    hostfile = "/etc/mkinitcpio.conf"
    try:
        with open(hostfile, "r") as mkinitcpio_file:
            mklins = [x.strip() for x in mkinitcpio_file.readlines()]
    except FileNotFoundError:
        libcalamares.utils.debug(f"Could not open host file {hostfile}")
        mklins = []

    return mklins


def write_mkinitcpio_lines(hooks, modules, files, root_mount_point):
    """
    Set up mkinitcpio.conf.

    :param hooks:
    :param modules:
    :param files:
    :param root_mount_point:
    """
    mklins = get_host_initcpio()

    target_path = os.path.join(root_mount_point, "etc/mkinitcpio.conf")
    with open(target_path, "w") as mkinitcpio_file:
        for line in mklins:
            # Replace HOOKS, MODULES and FILES lines with what we
            # have found via find_initcpio_features()
            if line.startswith("HOOKS"):
                line = 'HOOKS="{!s}"'.format(' '.join(hooks))
            elif line.startswith("MODULES"):
<<<<<<< HEAD
                line = 'MODULES="{!s}"'.format(' '.join(modules))
            elif lines.startswith("FILES"):
                line = 'FILES="{!s}"'.format(' '.join(files))
=======
                line = "MODULES=\"{!s}\"".format(' '.join(modules))
            elif line.startswith("FILES"):
                line = "FILES=\"{!s}\"".format(' '.join(files))
>>>>>>> bcad6981
            mkinitcpio_file.write(line + "\n")


def find_initcpio_features(partitions, root_mount_point):
    """
    Returns a tuple (hooks, modules, files) needed to support
    the given @p partitions (filesystems types, encryption, etc)
    in the target.

    :param partitions: (from GS)
    :param root_mount_point: (from GS)

    :return 3-tuple of lists
    """
<<<<<<< HEAD
    hooks = [
        "base",
        "udev",
        "autodetect",
        "modconf",
        "block",
        "keyboard",
        "keymap"
    ]
=======
    hooks = ["base", "udev", "autodetect", "modconf", "block", "keyboard", "keymap", "consolefont"]
>>>>>>> bcad6981
    modules = []
    files = []

    swap_uuid = ""
    uses_btrfs = False
    uses_lvm2 = False
    encrypt_hook = False
    openswap_hook = False
    unencrypted_separate_boot = False

    # It is important that the plymouth hook comes before any encrypt hook
    if detect_plymouth():
        hooks.append("plymouth")

    for partition in partitions:
        hooks.extend(["filesystems"])

        if partition["fs"] == "linuxswap" and not partition.get("claimed", None):
            # Skip foreign swap
            continue

        if partition["fs"] == "linuxswap":
            swap_uuid = partition["uuid"]
            if "luksMapperName" in partition:
                openswap_hook = True

        if partition["fs"] == "btrfs":
            uses_btrfs = True

        if "lvm2" in partition["fs"]:
            uses_lvm2 = True

        if partition["mountPoint"] == "/" and "luksMapperName" in partition:
            encrypt_hook = True

        if (partition["mountPoint"] == "/boot" and "luksMapperName" not in partition):
            unencrypted_separate_boot = True

        if partition["mountPoint"] == "/usr":
            hooks.append("usr")

    if encrypt_hook:
        if detect_plymouth() and unencrypted_separate_boot:
            hooks.append("plymouth-encrypt")
        else:
            hooks.append("encrypt")
        crypto_file = "crypto_keyfile.bin"
        if not unencrypted_separate_boot and \
           os.path.isfile(
               os.path.join(root_mount_point, crypto_file)
               ):
            files.append(f"/{crypto_file}")

    if uses_lvm2:
        hooks.append("lvm2")

    if swap_uuid != "":
        hooks.extend(["resume"])
        if encrypt_hook and openswap_hook:
            hooks.extend(["openswap"])

    if uses_btrfs:
        modules.append("crc32c-intel" if cpuinfo().is_intel else "crc32c")
    else:
        hooks.append("fsck")

    return (hooks, modules, files)


def run():
    """
    Calls routine with given parameters to modify "/etc/mkinitcpio.conf".

    :return:
    """
    partitions = libcalamares.globalstorage.value("partitions")
    root_mount_point = libcalamares.globalstorage.value("rootMountPoint")

    if not partitions:
        libcalamares.utils.warning(f"partitions are empty, {partitions}")
        return (_("Configuration Error"),
                _("No partitions are defined for <pre>initcpiocfg</pre>."))
    if not root_mount_point:
        libcalamares.utils.warning(f"rootMountPoint is empty, {root_mount_point}")
        return (_("Configuration Error"),
                _("No root mount point for <pre>initcpiocfg</pre>."))

    hooks, modules, files = find_initcpio_features(partitions, root_mount_point)
    write_mkinitcpio_lines(hooks, modules, files, root_mount_point)

    return None<|MERGE_RESOLUTION|>--- conflicted
+++ resolved
@@ -126,15 +126,9 @@
             if line.startswith("HOOKS"):
                 line = 'HOOKS="{!s}"'.format(' '.join(hooks))
             elif line.startswith("MODULES"):
-<<<<<<< HEAD
                 line = 'MODULES="{!s}"'.format(' '.join(modules))
             elif lines.startswith("FILES"):
                 line = 'FILES="{!s}"'.format(' '.join(files))
-=======
-                line = "MODULES=\"{!s}\"".format(' '.join(modules))
-            elif line.startswith("FILES"):
-                line = "FILES=\"{!s}\"".format(' '.join(files))
->>>>>>> bcad6981
             mkinitcpio_file.write(line + "\n")
 
 
@@ -149,7 +143,6 @@
 
     :return 3-tuple of lists
     """
-<<<<<<< HEAD
     hooks = [
         "base",
         "udev",
@@ -157,11 +150,9 @@
         "modconf",
         "block",
         "keyboard",
-        "keymap"
+        "keymap",
+        "consolefont",
     ]
-=======
-    hooks = ["base", "udev", "autodetect", "modconf", "block", "keyboard", "keymap", "consolefont"]
->>>>>>> bcad6981
     modules = []
     files = []
 
