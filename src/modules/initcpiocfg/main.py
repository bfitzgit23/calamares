--- conflicted
+++ resolved
@@ -39,27 +39,6 @@
 
 class cpuinfo(object):
     """
-<<<<<<< HEAD
-    cpu_info = OrderedDict()
-    procinfo = OrderedDict()
-
-    nprocs = 0
-
-    with open("/proc/cpuinfo") as cpuinfo_file:
-        for line in cpuinfo_file:
-            if not line.strip():
-                # end of one processor
-                cpu_info["proc{!s}".format(nprocs)] = procinfo
-                nprocs += 1
-                # Reset
-                procinfo = OrderedDict()
-            else:
-                if len(line.split(":")) == 2:
-                    splitted_line = line.split(":")[1].strip()
-                    procinfo[line.split(":")[0].strip()] = splitted_line
-                else:
-                    procinfo[line.split(":")[0].strip()] = ""
-=======
     Object describing the current CPU's characteristics. It may be
     be considered a named tuple, there's no behavior here.
 
@@ -107,7 +86,6 @@
                         procinfo[line.split(':')[0].strip()] = splitted_line
                     else:
                         procinfo[line.split(':')[0].strip()] = ''
->>>>>>> 8f65a644
 
         return cpu_info
 
@@ -126,22 +104,7 @@
         libcalamares.utils.debug(f"Could not open host file {hostfile}")
         mklins = []
 
-<<<<<<< HEAD
-    for i in range(len(mklins)):
-        if mklins[i].startswith("HOOKS"):
-            joined_hooks = " ".join(hooks)
-            mklins[i] = 'HOOKS="{!s}"'.format(joined_hooks)
-        elif mklins[i].startswith("MODULES"):
-            joined_modules = ' '.join(modules)
-            mklins[i] = 'MODULES="{!s}"'.format(joined_modules)
-        elif mklins[i].startswith("FILES"):
-            joined_files = ' '.join(files)
-            mklins[i] = 'FILES="{!s}"'.format(joined_files)
-
-    path = os.path.join(root_mount_point, "etc/mkinitcpio.conf")
-=======
     return mklins
->>>>>>> 8f65a644
 
 
 def write_mkinitcpio_lines(hooks, modules, files, root_mount_point):
@@ -161,11 +124,11 @@
             # Replace HOOKS, MODULES and FILES lines with what we
             # have found via find_initcpio_features()
             if line.startswith("HOOKS"):
-                line = "HOOKS=\"{!s}\"".format(' '.join(hooks))
+                line = 'HOOKS="{!s}"'.format(' '.join(hooks))
             elif line.startswith("MODULES"):
-                line = "MODULES=\"{!s}\"".format(' '.join(modules))
+                line = 'MODULES="{!s}"'.format(' '.join(modules))
             elif lines.startswith("FILES"):
-                line = "FILES=\"{!s}\"".format(' '.join(files))
+                line = 'FILES="{!s}"'.format(' '.join(files))
             mkinitcpio_file.write(line + "\n")
 
 
@@ -180,11 +143,6 @@
 
     :return 3-tuple of lists
     """
-<<<<<<< HEAD
-    cpu = cpuinfo()
-    swap_uuid = ""
-    btrfs = False
-    lvm2 = False
     hooks = [
         "base",
         "udev",
@@ -194,9 +152,6 @@
         "keyboard",
         "keymap"
     ]
-=======
-    hooks = ["base", "udev", "autodetect", "modconf", "block", "keyboard", "keymap"]
->>>>>>> 8f65a644
     modules = []
     files = []
 
@@ -206,7 +161,6 @@
     encrypt_hook = False
     openswap_hook = False
     unencrypted_separate_boot = False
-    is_cpu_intel = cpu["proc0"]["vendor_id"].lower() == "genuineintel"
 
     # It is important that the plymouth hook comes before any encrypt hook
     if detect_plymouth():
@@ -225,17 +179,10 @@
                 openswap_hook = True
 
         if partition["fs"] == "btrfs":
-<<<<<<< HEAD
-            btrfs = True
-
-        if "lvm2" in partition["fs"]:
-            lvm2 = True
-=======
             uses_btrfs = True
 
         if "lvm2" in partition["fs"]:
             uses_lvm2 = True
->>>>>>> 8f65a644
 
         if partition["mountPoint"] == "/" and "luksMapperName" in partition:
             encrypt_hook = True
@@ -266,19 +213,9 @@
         if encrypt_hook and openswap_hook:
             hooks.extend(["openswap"])
 
-<<<<<<< HEAD
-    if btrfs and not is_cpu_intel:
-        modules.append("crc32c")
-
-    elif btrfs and is_cpu_intel:
-        modules.append("crc32c-intel")
-
-    elif not btrfs:
-=======
     if uses_btrfs:
         modules.append("crc32c-intel" if cpuinfo().is_intel else "crc32c")
     else:
->>>>>>> 8f65a644
         hooks.append("fsck")
 
     return (hooks, modules, files)
