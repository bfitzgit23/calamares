/* === This file is part of Calamares - <https://github.com/calamares> ===
 *
 *   Copyright 2017, Adriaan de Groot <groot@kde.org>
 *
 *   Calamares is free software: you can redistribute it and/or modify
 *   it under the terms of the GNU General Public License as published by
 *   the Free Software Foundation, either version 3 of the License, or
 *   (at your option) any later version.
 *
 *   Calamares is distributed in the hope that it will be useful,
 *   but WITHOUT ANY WARRANTY; without even the implied warranty of
 *   MERCHANTABILITY or FITNESS FOR A PARTICULAR PURPOSE. See the
 *   GNU General Public License for more details.
 *
 *   You should have received a copy of the GNU General Public License
 *   along with Calamares. If not, see <http://www.gnu.org/licenses/>.
 */
#include "PlasmaLnfViewStep.h"

#include "PlasmaLnfJob.h"
#include "PlasmaLnfPage.h"
#include "ThemeInfo.h"

#include "utils/CalamaresUtils.h"
#include "utils/Logger.h"

#include <QProcess>
#include <QVariantMap>

#ifdef WITH_KCONFIG
#include <KConfigGroup>
#include <KSharedConfig>
#endif

CALAMARES_PLUGIN_FACTORY_DEFINITION( PlasmaLnfViewStepFactory, registerPlugin<PlasmaLnfViewStep>(); )

static QString
currentPlasmaTheme()
{
#ifdef WITH_KCONFIG
    KConfigGroup cg( KSharedConfig::openConfig( QStringLiteral( "kdeglobals" ) ), "KDE" );
    return cg.readEntry( "LookAndFeelPackage", QString() );
#else
    cWarning() << "No KConfig support, cannot determine Plasma theme.";
    return QString();
#endif
}

PlasmaLnfViewStep::PlasmaLnfViewStep( QObject* parent )
    : Calamares::ViewStep( parent )
    , m_widget( new PlasmaLnfPage )
{
    connect( m_widget, &PlasmaLnfPage::plasmaThemeSelected, this, &PlasmaLnfViewStep::themeSelected );
    emit nextStatusChanged( false );
}


PlasmaLnfViewStep::~PlasmaLnfViewStep()
{
    if ( m_widget && m_widget->parent() == nullptr )
        m_widget->deleteLater();
}


QString
PlasmaLnfViewStep::prettyName() const
{
    return tr( "Look-and-Feel" );
}


QWidget*
PlasmaLnfViewStep::widget()
{
    return m_widget;
}


void
PlasmaLnfViewStep::next()
{
    emit done();
}


void
PlasmaLnfViewStep::back()
{}


bool
PlasmaLnfViewStep::isNextEnabled() const
{
    return true;
}


bool
PlasmaLnfViewStep::isBackEnabled() const
{
    return true;
}


bool
PlasmaLnfViewStep::isAtBeginning() const
{
    return true;
}


bool
PlasmaLnfViewStep::isAtEnd() const
{
    return true;
}


void PlasmaLnfViewStep::onLeave()
{
}


Calamares::JobList
PlasmaLnfViewStep::jobs() const
{
    Calamares::JobList l;

    cDebug() << "Creating Plasma LNF jobs ..";
    if ( !m_themeId.isEmpty() )
    {
        if ( !m_lnfPath.isEmpty() )
            l.append( Calamares::job_ptr( new PlasmaLnfJob( m_lnfPath, m_themeId ) ) );
        else
            cWarning() << "no lnftool given for plasmalnf module.";
    }
    return l;
}


void
PlasmaLnfViewStep::setConfigurationMap( const QVariantMap& configurationMap )
{
    m_lnfPath = CalamaresUtils::getString( configurationMap, "lnftool" );
    m_widget->setLnfPath( m_lnfPath );

    if ( m_lnfPath.isEmpty() )
        cWarning() << "no lnftool given for plasmalnf module.";

    m_liveUser = CalamaresUtils::getString( configurationMap, "liveuser" );

    QString preselect;
    if ( configurationMap.contains( "preselect" ) && configurationMap.value( "preselect" ).type() == QVariant::String )
        preselect = configurationMap.value( "preselect" ).toString();
    if ( preselect == QStringLiteral( "*" ) )
        preselect = currentPlasmaTheme();
    if ( !preselect.isEmpty() )
        m_widget->setPreselect( preselect );

    bool showAll( false );
    if ( configurationMap.contains( "showAll" ) && configurationMap.value( "showAll" ).type() == QVariant::Bool )
        showAll = configurationMap.value( "showAll" ).toBool();

    if ( configurationMap.contains( "themes" ) &&
        configurationMap.value( "themes" ).type() == QVariant::List )
    {
        ThemeInfoList listedThemes;
        auto themeList = configurationMap.value( "themes" ).toList();
        // Create the ThemInfo objects for the listed themes; information
        // about the themes from Plasma (e.g. human-readable name and description)
        // are filled in by update_names() in PlasmaLnfPage.
        for ( const auto& i : themeList )
            if ( i.type() == QVariant::Map )
            {
                auto iv = i.toMap();
                listedThemes.append( ThemeInfo( iv.value( "theme" ).toString(), iv.value( "image" ).toString() ) );
            }
            else if ( i.type() == QVariant::String )
                listedThemes.append( ThemeInfo( i.toString() ) );

<<<<<<< HEAD
        if ( allThemes.length() == 1 )
            cWarning() << "only one theme enabled in plasmalnf";
        m_widget->setEnabledThemes( allThemes );
=======
        if ( listedThemes.length() == 1 )
            cDebug() << "WARNING: only one theme enabled in plasmalnf";
        m_widget->setEnabledThemes( listedThemes, showAll );
>>>>>>> 32a1c849
    }
    else
        m_widget->setEnabledThemesAll();  // All of them
}

void
PlasmaLnfViewStep::themeSelected( const QString& id )
{
    m_themeId = id;
    if ( m_lnfPath.isEmpty() )
    {
        cWarning() << "no lnftool given for plasmalnf module.";
        return;
    }

    QProcess lnftool;
    if ( !m_liveUser.isEmpty() )
        lnftool.start( "sudo", {"-E", "-H", "-u", m_liveUser, m_lnfPath, "--resetLayout", "--apply", id} );
    else
        lnftool.start( m_lnfPath, {"--resetLayout", "--apply", id} );

    if ( !lnftool.waitForStarted( 1000 ) )
    {
        cWarning() << "could not start look-and-feel" << m_lnfPath;
        return;
    }
    if ( !lnftool.waitForFinished() )
    {
        cWarning() << m_lnfPath << "timed out.";
        return;
    }

    if ( ( lnftool.exitCode() == 0 ) && ( lnftool.exitStatus() == QProcess::NormalExit ) )
        cDebug() << "Plasma look-and-feel applied" << id;
    else
        cWarning() << "could not apply look-and-feel" << id;
}<|MERGE_RESOLUTION|>--- conflicted
+++ resolved
@@ -149,17 +149,13 @@
 
     m_liveUser = CalamaresUtils::getString( configurationMap, "liveuser" );
 
-    QString preselect;
-    if ( configurationMap.contains( "preselect" ) && configurationMap.value( "preselect" ).type() == QVariant::String )
-        preselect = configurationMap.value( "preselect" ).toString();
+    QString preselect = CalamaresUtils::getString( configurationMap, "preselect" );
     if ( preselect == QStringLiteral( "*" ) )
         preselect = currentPlasmaTheme();
     if ( !preselect.isEmpty() )
         m_widget->setPreselect( preselect );
 
-    bool showAll( false );
-    if ( configurationMap.contains( "showAll" ) && configurationMap.value( "showAll" ).type() == QVariant::Bool )
-        showAll = configurationMap.value( "showAll" ).toBool();
+    bool showAll = CalamaresUtils::getBool( configurationMap, "showAll", false );
 
     if ( configurationMap.contains( "themes" ) &&
         configurationMap.value( "themes" ).type() == QVariant::List )
@@ -178,15 +174,9 @@
             else if ( i.type() == QVariant::String )
                 listedThemes.append( ThemeInfo( i.toString() ) );
 
-<<<<<<< HEAD
-        if ( allThemes.length() == 1 )
+        if ( listedThemes.length() == 1 )
             cWarning() << "only one theme enabled in plasmalnf";
-        m_widget->setEnabledThemes( allThemes );
-=======
-        if ( listedThemes.length() == 1 )
-            cDebug() << "WARNING: only one theme enabled in plasmalnf";
         m_widget->setEnabledThemes( listedThemes, showAll );
->>>>>>> 32a1c849
     }
     else
         m_widget->setEnabledThemesAll();  // All of them
