/* === This file is part of Calamares - <https://github.com/calamares> ===
 *
 *   Copyright 2014-2015, Teo Mrnjavac <teo@kde.org>
 *   Copyright 2015,      Anke Boersma <demm@kaosx.us>
 *   Copyright 2017-2018, Adriaan de Groot <groot@kde.org>
 *
 *   Calamares is free software: you can redistribute it and/or modify
 *   it under the terms of the GNU General Public License as published by
 *   the Free Software Foundation, either version 3 of the License, or
 *   (at your option) any later version.
 *
 *   Calamares is distributed in the hope that it will be useful,
 *   but WITHOUT ANY WARRANTY; without even the implied warranty of
 *   MERCHANTABILITY or FITNESS FOR A PARTICULAR PURPOSE. See the
 *   GNU General Public License for more details.
 *
 *   You should have received a copy of the GNU General Public License
 *   along with Calamares. If not, see <http://www.gnu.org/licenses/>.
 */

#include "WelcomePage.h"

#include "ui_WelcomePage.h"
#include "CalamaresVersion.h"
#include "checker/CheckerContainer.h"
#include "checker/RequirementsChecker.h"
#include "utils/Logger.h"
#include "utils/CalamaresUtilsGui.h"
#include "utils/Retranslator.h"

#include "modulesystem/ModuleManager.h"
#include "ViewManager.h"

#include <QApplication>
#include <QBoxLayout>
#include <QDesktopServices>
#include <QFocusEvent>
#include <QLabel>
#include <QComboBox>
#include <QMessageBox>

#include "Branding.h"


WelcomePage::WelcomePage( QWidget* parent )
    : QWidget( parent )
    , ui( new Ui::WelcomePage )
    , m_checkingWidget( new CheckerContainer( this ) )
{
    connect( Calamares::ModuleManager::instance(), &Calamares::ModuleManager::requirementsResult, m_checkingWidget, &CheckerContainer::requirementsChecked );
    connect( Calamares::ModuleManager::instance(), &Calamares::ModuleManager::requirementsComplete, m_checkingWidget, &CheckerContainer::requirementsComplete );
    ui->setupUi( this );

    ui->verticalLayout->insertSpacing( 1, CalamaresUtils::defaultFontHeight() * 2 );
    initLanguages();

    ui->mainText->setAlignment( Qt::AlignCenter );
    ui->mainText->setWordWrap( true );
    ui->mainText->setOpenExternalLinks( true );

    cDebug() << "Welcome string" << Calamares::Branding::instance()->welcomeStyleCalamares()
        << *Calamares::Branding::VersionedName;

    CALAMARES_RETRANSLATE(
        ui->mainText->setText( (Calamares::Branding::instance()->welcomeStyleCalamares() ? tr( "<h1>Welcome to the Calamares installer for %1.</h1>" ) : tr( "<h1>Welcome to the %1 installer.</h1>" ))
                                .arg( *Calamares::Branding::VersionedName ) );
        ui->retranslateUi( this );
    )

    ui->aboutButton->setIcon( CalamaresUtils::defaultPixmap( CalamaresUtils::Information,
                                                             CalamaresUtils::Original,
                                                             2*QSize( CalamaresUtils::defaultFontHeight(),
                                                                    CalamaresUtils::defaultFontHeight() ) ) );
    connect( ui->aboutButton, &QPushButton::clicked,
             this, [ this ]
    {
        QMessageBox mb( QMessageBox::Information,
                        tr( "About %1 installer" )
                            .arg( CALAMARES_APPLICATION_NAME ),
                        tr(
                            "<h1>%1</h1><br/>"
                            "<strong>%2<br/>"
                            "for %3</strong><br/><br/>"
                            "Copyright 2014-2017 Teo Mrnjavac &lt;teo@kde.org&gt;<br/>"
                            "Copyright 2017 Adriaan de Groot &lt;groot@kde.org&gt;<br/>"
                            "Thanks to: Anke Boersma, Aurélien Gâteau, Kevin Kofler, Lisa Vitolo,"
                            " Philip Müller, Pier Luigi Fiorini, Rohan Garg and the <a "
                            "href=\"https://www.transifex.com/calamares/calamares/\">Calamares "
                            "translators team</a>.<br/><br/>"
                            "<a href=\"https://calamares.io/\">Calamares</a> "
                            "development is sponsored by <br/>"
                            "<a href=\"http://www.blue-systems.com/\">Blue Systems</a> - "
                            "Liberating Software."
                        )
                        .arg( CALAMARES_APPLICATION_NAME )
                        .arg( CALAMARES_VERSION )
                        .arg( *Calamares::Branding::VersionedName ),
                        QMessageBox::Ok,
                        this );
        mb.setIconPixmap( CalamaresUtils::defaultPixmap( CalamaresUtils::Squid,
                                                         CalamaresUtils::Original,
                                                         QSize( CalamaresUtils::defaultFontHeight() * 6,
                                                                CalamaresUtils::defaultFontHeight() * 6 ) ) );
        QGridLayout* layout = reinterpret_cast<QGridLayout *>( mb.layout() );
        if ( layout )
            layout->setColumnMinimumWidth( 2, CalamaresUtils::defaultFontHeight() * 24 );
        mb.exec();
    } );

    ui->verticalLayout->insertWidget( 3, m_checkingWidget);
}


/** @brief Match the combobox of languages with a predicate
 *
 * Scans the entries in the @p list (actually a ComboBox) and if one
 * matches the given @p predicate, returns true and sets @p matchFound
 * to the locale that matched.
 *
 * If none match, returns false and leaves @p matchFound unchanged.
 */
static
bool matchLocale( QComboBox& list, QLocale& matchFound, std::function<bool(const QLocale&)> predicate)
{
    for (int i = 0; i < list.count(); i++)
    {
        QLocale thisLocale = list.itemData( i, Qt::UserRole ).toLocale();
        if ( predicate(thisLocale) )
        {
            list.setCurrentIndex( i );
            cDebug() << " .. Matched locale " << thisLocale.name();
            matchFound = thisLocale;
            return true;
        }
    }

    return false;
}

void
WelcomePage::initLanguages()
{
    // Fill the list of translations
    ui->languageWidget->clear();
    ui->languageWidget->setInsertPolicy( QComboBox::InsertAtBottom );

    {
        std::list< CalamaresUtils::LocaleLabel > localeList;
        const auto locales = QString( CALAMARES_TRANSLATION_LANGUAGES ).split( ';');
        for ( const QString& locale : locales )
        {
            localeList.emplace_back( locale );
        }

        localeList.sort(); // According to the sortkey, which is english

        for ( const auto& locale : localeList )
        {
            ui->languageWidget->addItem( locale.label(), locale.locale() );
        }
    }

    // Find the best initial translation
    QLocale defaultLocale = QLocale( QLocale::system().name() );
    QLocale matchedLocale;

    cDebug() << "Matching exact locale" << defaultLocale;
    bool isTranslationAvailable =
        matchLocale( *(ui->languageWidget), matchedLocale,
                      [&](const QLocale& x){ return x.language() == defaultLocale.language() && x.country() == defaultLocale.country(); } );

    if ( !isTranslationAvailable )
    {
        cDebug() << "Matching approximate locale" << defaultLocale.language();

        isTranslationAvailable =
            matchLocale( *(ui->languageWidget), matchedLocale,
                          [&](const QLocale& x){ return x.language() == defaultLocale.language(); } ) ;
    }

    if ( !isTranslationAvailable )
    {
        QLocale en_us( QLocale::English, QLocale::UnitedStates );

        cDebug() << "Matching English (US)";
        isTranslationAvailable =
            matchLocale( *(ui->languageWidget), matchedLocale,
                          [&](const QLocale& x){ return x == en_us; } );

        // Now, if it matched, because we didn't match the system locale, switch to the one found
        if ( isTranslationAvailable )
            QLocale::setDefault( matchedLocale );
    }

    if ( isTranslationAvailable )
        CalamaresUtils::installTranslator( matchedLocale.name(),
                                           Calamares::Branding::instance()->translationsPathPrefix(),
                                           qApp );
    else
        cWarning() << "No available translation matched" << defaultLocale;

    connect( ui->languageWidget,
             static_cast< void ( QComboBox::* )( int ) >( &QComboBox::currentIndexChanged ),
             this,
             [&]( int newIndex )
             {
                 QLocale selectedLocale = ui->languageWidget->itemData( newIndex, Qt::UserRole ).toLocale();
                 cDebug() << "Selected locale" << selectedLocale;

                 QLocale::setDefault( selectedLocale );
                 CalamaresUtils::installTranslator( selectedLocale,
                                                    Calamares::Branding::instance()->translationsPathPrefix(),
                                                    qApp );
             } );
}


void
WelcomePage::setUpLinks( bool showSupportUrl,
                          bool showKnownIssuesUrl,
                          bool showReleaseNotesUrl )
{
    using namespace Calamares;
    if ( showSupportUrl && !( *Branding::SupportUrl ).isEmpty() )
    {
        CALAMARES_RETRANSLATE(
            ui->supportButton->setText( tr( "%1 support" )
                                        .arg( *Branding::ShortProductName ) );
        )
        ui->supportButton->setIcon( CalamaresUtils::defaultPixmap( CalamaresUtils::Help,
                                                                   CalamaresUtils::Original,
                                                                   2*QSize( CalamaresUtils::defaultFontHeight(),
                                                                          CalamaresUtils::defaultFontHeight() ) ) );
        connect( ui->supportButton, &QPushButton::clicked, []
        {
            QDesktopServices::openUrl( *Branding::SupportUrl );
        } );
    }
    else
    {
        ui->supportButton->hide();
    }

    if ( showKnownIssuesUrl && !( *Branding::KnownIssuesUrl ).isEmpty() )
    {
        ui->knownIssuesButton->setIcon( CalamaresUtils::defaultPixmap( CalamaresUtils::Bugs,
                                                                       CalamaresUtils::Original,
                                                                       2*QSize( CalamaresUtils::defaultFontHeight(),
                                                                              CalamaresUtils::defaultFontHeight() ) ) );
        connect( ui->knownIssuesButton, &QPushButton::clicked, []
        {
            QDesktopServices::openUrl( *Branding::KnownIssuesUrl );
        } );
    }
    else
    {
        ui->knownIssuesButton->hide();
    }

    if ( showReleaseNotesUrl && !( *Branding::ReleaseNotesUrl ).isEmpty() )
    {
        ui->releaseNotesButton->setIcon( CalamaresUtils::defaultPixmap( CalamaresUtils::Release,
                                                                        CalamaresUtils::Original,
                                                                        2*QSize( CalamaresUtils::defaultFontHeight(),
                                                                               CalamaresUtils::defaultFontHeight() ) ) );
        connect( ui->releaseNotesButton, &QPushButton::clicked, []
        {
            QDesktopServices::openUrl( *Branding::ReleaseNotesUrl );
        } );
    }
    else
    {
        ui->releaseNotesButton->hide();
    }
}


void
WelcomePage::focusInEvent( QFocusEvent* e )
{
    if ( ui->languageWidget )
        ui->languageWidget->setFocus();
    e->accept();
<<<<<<< HEAD
}

bool WelcomePage::verdict() const
{
    return m_checkingWidget->verdict();
=======
>>>>>>> 879c5e3c
}<|MERGE_RESOLUTION|>--- conflicted
+++ resolved
@@ -281,12 +281,9 @@
     if ( ui->languageWidget )
         ui->languageWidget->setFocus();
     e->accept();
-<<<<<<< HEAD
 }
 
 bool WelcomePage::verdict() const
 {
     return m_checkingWidget->verdict();
-=======
->>>>>>> 879c5e3c
 }