--- conflicted
+++ resolved
@@ -152,15 +152,6 @@
 
     if ( matchedLocaleIndex >= 0 )
     {
-<<<<<<< HEAD
-        auto languageId = m_languages->locale( matchedLocaleIndex ).id();
-        cDebug() << Logger::SubEntry << "Matched with index" << matchedLocaleIndex << languageId.name;
-
-        CalamaresUtils::installTranslator( languageId, Calamares::Branding::instance()->translationsDirectory() );
-=======
-        QString name = m_languages->locale( matchedLocaleIndex ).name();
-        cDebug() << Logger::SubEntry << "Matched with index" << matchedLocaleIndex << name;
->>>>>>> ada9a998
         setLocaleIndex( matchedLocaleIndex );
     }
     else
@@ -198,14 +189,9 @@
     const auto& selectedTranslation = m_languages->locale( m_localeIndex );
     cDebug() << "Index" << index << "Selected locale" << selectedTranslation.id().name;
 
-<<<<<<< HEAD
     QLocale::setDefault( selectedTranslation.locale() );
-    CalamaresUtils::installTranslator( selectedTranslation.id(), Calamares::Branding::instance()->translationsDirectory() );
-=======
-    QLocale::setDefault( selectedLocale );
     const auto* branding = Calamares::Branding::instance();
-    CalamaresUtils::installTranslator( selectedLocale, branding ? branding->translationsDirectory() : QString() );
->>>>>>> ada9a998
+    CalamaresUtils::installTranslator( selectedTranslation.id(), branding ? branding->translationsDirectory() : QString() );
     if ( Calamares::JobQueue::instance() && Calamares::JobQueue::instance()->globalStorage() )
     {
         CalamaresUtils::Locale::insertGS( *Calamares::JobQueue::instance()->globalStorage(),
