/* === This file is part of Calamares - <https://calamares.io> ===
 *
 *   SPDX-FileCopyrightText: 2019-2020 Adriaan de Groot <groot@kde.org>
 *   SPDX-License-Identifier: GPL-3.0-or-later
 *
 *   Calamares is Free Software: see the License-Identifier above.
 *
 */

#include "Config.h"

#include "Branding.h"
#include "GlobalStorage.h"
#include "JobQueue.h"
#include "Settings.h"
#include "geoip/Handler.h"
#include "locale/Global.h"
#include "locale/Lookup.h"
#include "modulesystem/ModuleManager.h"
#include "utils/Logger.h"
#include "utils/Retranslator.h"
#include "utils/Variant.h"

#include <QFutureWatcher>

Config::Config( QObject* parent )
    : QObject( parent )
    , m_languages( CalamaresUtils::Locale::availableTranslations() )
    , m_filtermodel( std::make_unique< QSortFilterProxyModel >() )
    , m_requirementsChecker( std::make_unique< GeneralRequirements >( this ) )
{
    initLanguages();

    CALAMARES_RETRANSLATE_SLOT( &Config::retranslate );
    // But also when the requirements model changes, update the messages
    connect( requirementsModel(), &Calamares::RequirementsModel::progressMessageChanged, this, &Config::retranslate );
}

void
Config::retranslate()
{
<<<<<<< HEAD
    m_genericWelcomeMessage = genericWelcomeMessage().arg( Calamares::Branding::instance()->versionedName() );
=======
    cWarning() << "Retranslated to" << QLocale().name();

    const auto* branding = Calamares::Branding::instance();
    const auto* settings = Calamares::Settings::instance();
    m_genericWelcomeMessage = genericWelcomeMessage().arg( branding ? branding->versionedName() : QString() );
>>>>>>> f376b42c
    emit genericWelcomeMessageChanged( m_genericWelcomeMessage );

    const auto* r = requirementsModel();
    if ( r && !r->satisfiedRequirements() )
    {
        QString message;
        const bool setup = settings ? settings->isSetupMode() : false;

        if ( !r->satisfiedMandatory() )
        {
            message = setup ? tr( "This computer does not satisfy the minimum "
                                  "requirements for setting up %1.<br/>"
                                  "Setup cannot continue. "
                                  "<a href=\"#details\">Details...</a>" )
                            : tr( "This computer does not satisfy the minimum "
                                  "requirements for installing %1.<br/>"
                                  "Installation cannot continue. "
                                  "<a href=\"#details\">Details...</a>" );
        }
        else
        {
            message = setup ? tr( "This computer does not satisfy some of the "
                                  "recommended requirements for setting up %1.<br/>"
                                  "Setup can continue, but some features "
                                  "might be disabled." )
                            : tr( "This computer does not satisfy some of the "
                                  "recommended requirements for installing %1.<br/>"
                                  "Installation can continue, but some features "
                                  "might be disabled." );
        }

        m_warningMessage = message.arg( branding ? branding->shortVersionedName() : QString() );
    }
    else
    {
        m_warningMessage = tr( "This program will ask you some questions and "
                               "set up %2 on your computer." )
                               .arg( branding ? branding->productName() : QString() );
    }

    emit warningMessageChanged( m_warningMessage );
}

CalamaresUtils::Locale::LabelModel*
Config::languagesModel() const
{
    return m_languages;
}

Calamares::RequirementsModel*
Config::requirementsModel() const
{
    auto* manager = Calamares::ModuleManager::instance();
    return manager ? manager->requirementsModel() : nullptr;
}

QAbstractItemModel*
Config::unsatisfiedRequirements() const
{
    if ( !m_filtermodel->sourceModel() )
    {
        m_filtermodel->setFilterRole( Calamares::RequirementsModel::Roles::Satisfied );
        m_filtermodel->setFilterFixedString( QStringLiteral( "false" ) );
        m_filtermodel->setSourceModel( requirementsModel() );
    }
    return m_filtermodel.get();
}


QString
Config::languageIcon() const
{
    return m_languageIcon;
}

void
Config::initLanguages()
{
    // Find the best initial translation
    QLocale defaultLocale = QLocale( QLocale::system().name() );

    cDebug() << "Matching locale" << defaultLocale;
    int matchedLocaleIndex = m_languages->find( [&]( const QLocale& x ) {
        return x.language() == defaultLocale.language() && x.country() == defaultLocale.country();
    } );

    if ( matchedLocaleIndex < 0 )
    {
        cDebug() << Logger::SubEntry << "Matching approximate locale" << defaultLocale.language();

        matchedLocaleIndex
            = m_languages->find( [&]( const QLocale& x ) { return x.language() == defaultLocale.language(); } );
    }

    if ( matchedLocaleIndex < 0 )
    {
        QLocale en_us( QLocale::English, QLocale::UnitedStates );

        cDebug() << Logger::SubEntry << "Matching English (US)";
        matchedLocaleIndex = m_languages->find( en_us );

        // Now, if it matched, because we didn't match the system locale, switch to the one found
        if ( matchedLocaleIndex >= 0 )
        {
            QLocale::setDefault( m_languages->locale( matchedLocaleIndex ).locale() );
        }
    }

    if ( matchedLocaleIndex >= 0 )
    {
        QString name = m_languages->locale( matchedLocaleIndex ).name();
        cDebug() << Logger::SubEntry << "Matched with index" << matchedLocaleIndex << name;
        setLocaleIndex( matchedLocaleIndex );
    }
    else
    {
        cWarning() << "No available translation matched" << defaultLocale;
    }
}

void
Config::setCountryCode( const QString& countryCode )
{
    m_countryCode = countryCode;
    setLocaleIndex( CalamaresUtils::Locale::availableTranslations()->find( m_countryCode ) );

    emit countryCodeChanged( m_countryCode );
}

void
Config::setLanguageIcon( const QString& languageIcon )
{
    m_languageIcon = languageIcon;
}

void
Config::setLocaleIndex( int index )
{
    if ( index == m_localeIndex || index > CalamaresUtils::Locale::availableTranslations()->rowCount( QModelIndex() )
         || index < 0 )
    {
        return;
    }

    m_localeIndex = index;

    const auto& selectedLocale = m_languages->locale( m_localeIndex ).locale();
    cDebug() << "Index" << index << "Selected locale" << selectedLocale;

    QLocale::setDefault( selectedLocale );
    const auto* branding = Calamares::Branding::instance();
    CalamaresUtils::installTranslator( selectedLocale, branding ? branding->translationsDirectory() : QString() );
    if ( Calamares::JobQueue::instance() && Calamares::JobQueue::instance()->globalStorage() )
    {
        CalamaresUtils::Locale::insertGS( *Calamares::JobQueue::instance()->globalStorage(),
                                          QStringLiteral( "LANG" ),
                                          CalamaresUtils::translatorLocaleName() );
    }
    emit localeIndexChanged( m_localeIndex );
}

void
Config::setIsNextEnabled( bool isNextEnabled )
{
    m_isNextEnabled = isNextEnabled;
    emit isNextEnabledChanged( m_isNextEnabled );
}

void
Config::setDonateUrl( const QString& url )
{
    m_donateUrl = url;
    emit donateUrlChanged();
}

void
Config::setKnownIssuesUrl( const QString& url )
{
    m_knownIssuesUrl = url;
    emit knownIssuesUrlChanged();
}

void
Config::setReleaseNotesUrl( const QString& url )
{
    m_releaseNotesUrl = url;
    emit releaseNotesUrlChanged();
}

void
Config::setSupportUrl( const QString& url )
{
    m_supportUrl = url;
    emit supportUrlChanged();
}

QString
Config::genericWelcomeMessage() const
{
    QString message;

    const auto* settings = Calamares::Settings::instance();
    const auto* branding = Calamares::Branding::instance();
    const bool welcomeStyle = branding ? branding->welcomeStyleCalamares() : true;

    if ( settings ? settings->isSetupMode() : false )
    {
        message = welcomeStyle ? tr( "<h1>Welcome to the Calamares setup program for %1</h1>" )
                               : tr( "<h1>Welcome to %1 setup</h1>" );
    }
    else
    {
        message = welcomeStyle ? tr( "<h1>Welcome to the Calamares installer for %1</h1>" )
                               : tr( "<h1>Welcome to the %1 installer</h1>" );
    }

    return message;
}

QString
Config::warningMessage() const
{
    return m_warningMessage;
}

/** @brief Look up a URL for a button
 *
 * Looks up @p key in @p map; if it is a *boolean* value, then
 * assume an old-style configuration, and fetch the string from
 * the branding settings @p e. If it is a string, not a boolean,
 * use it as-is. If not found, or a weird type, returns empty.
 *
 * This allows switching the showKnownIssuesUrl and similar settings
 * in welcome.conf from a boolean (deferring to branding) to an
 * actual string for immediate use. Empty strings, as well as
 * "false" as a setting, will hide the buttons as before.
 */
static QString
jobOrBrandingSetting( Calamares::Branding::StringEntry e, const QVariantMap& map, const QString& key )
{
    if ( !map.contains( key ) )
    {
        return QString();
    }
    auto v = map.value( key );
    if ( v.type() == QVariant::Bool )
    {
        return v.toBool() ? ( Calamares::Branding::instance()->string( e ) ) : QString();
    }
    if ( v.type() == QVariant::String )
    {
        return v.toString();
    }

    return QString();
}

static inline void
setLanguageIcon( Config* c, const QVariantMap& configurationMap )
{
    QString language = CalamaresUtils::getString( configurationMap, "languageIcon" );
    if ( !language.isEmpty() )
    {
        auto icon = Calamares::Branding::instance()->image( language, QSize( 48, 48 ) );
        if ( !icon.isNull() )
        {
            c->setLanguageIcon( language );
        }
    }
}

static inline void
logGeoIPHandler( CalamaresUtils::GeoIP::Handler* handler )
{
    if ( handler )
    {
        cDebug() << Logger::SubEntry << "Obtained from" << handler->url() << " ("
                 << static_cast< int >( handler->type() ) << handler->selector() << ')';
    }
}

static void
setCountry( Config* config, const QString& countryCode, CalamaresUtils::GeoIP::Handler* handler )
{
    if ( countryCode.length() != 2 )
    {
        cDebug() << "Unusable country code" << countryCode;
        logGeoIPHandler( handler );
        return;
    }

    auto c_l = CalamaresUtils::Locale::countryData( countryCode );
    if ( c_l.first == QLocale::Country::AnyCountry )
    {
        cDebug() << "Unusable country code" << countryCode;
        logGeoIPHandler( handler );
        return;
    }
    else
    {
        int r = CalamaresUtils::Locale::availableTranslations()->find( countryCode );
        if ( r < 0 )
        {
            cDebug() << "Unusable country code" << countryCode << "(no suitable translation)";
        }
        if ( ( r >= 0 ) && config )
        {
            config->setCountryCode( countryCode );
        }
    }
}

static inline void
setGeoIP( Config* config, const QVariantMap& configurationMap )
{
    bool ok = false;
    QVariantMap geoip = CalamaresUtils::getSubMap( configurationMap, "geoip", ok );
    if ( ok )
    {
        using FWString = QFutureWatcher< QString >;

        auto* handler = new CalamaresUtils::GeoIP::Handler( CalamaresUtils::getString( geoip, "style" ),
                                                            CalamaresUtils::getString( geoip, "url" ),
                                                            CalamaresUtils::getString( geoip, "selector" ) );
        if ( handler->type() != CalamaresUtils::GeoIP::Handler::Type::None )
        {
            auto* future = new FWString();
            QObject::connect( future, &FWString::finished, [config, future, handler]() {
                QString countryResult = future->future().result();
                cDebug() << "GeoIP result for welcome=" << countryResult;
                ::setCountry( config, countryResult, handler );
                future->deleteLater();
                delete handler;
            } );
            future->setFuture( handler->queryRaw() );
        }
        else
        {
            // Would not produce useful country code anyway.
            delete handler;
        }
    }
}

void
Config::setConfigurationMap( const QVariantMap& configurationMap )
{
    using Calamares::Branding;

    setSupportUrl( jobOrBrandingSetting( Branding::SupportUrl, configurationMap, "showSupportUrl" ) );
    setKnownIssuesUrl( jobOrBrandingSetting( Branding::KnownIssuesUrl, configurationMap, "showKnownIssuesUrl" ) );
    setReleaseNotesUrl( jobOrBrandingSetting( Branding::ReleaseNotesUrl, configurationMap, "showReleaseNotesUrl" ) );
    setDonateUrl( jobOrBrandingSetting( Branding::DonateUrl, configurationMap, "showDonateUrl" ) );

    ::setLanguageIcon( this, configurationMap );
    ::setGeoIP( this, configurationMap );

    if ( configurationMap.contains( "requirements" )
         && configurationMap.value( "requirements" ).type() == QVariant::Map )
    {
        m_requirementsChecker->setConfigurationMap( configurationMap.value( "requirements" ).toMap() );
    }
    else
    {
        cWarning() << "no valid requirements map found in welcome "
                      "module configuration.";
    }
}<|MERGE_RESOLUTION|>--- conflicted
+++ resolved
@@ -39,15 +39,9 @@
 void
 Config::retranslate()
 {
-<<<<<<< HEAD
-    m_genericWelcomeMessage = genericWelcomeMessage().arg( Calamares::Branding::instance()->versionedName() );
-=======
-    cWarning() << "Retranslated to" << QLocale().name();
-
     const auto* branding = Calamares::Branding::instance();
     const auto* settings = Calamares::Settings::instance();
     m_genericWelcomeMessage = genericWelcomeMessage().arg( branding ? branding->versionedName() : QString() );
->>>>>>> f376b42c
     emit genericWelcomeMessageChanged( m_genericWelcomeMessage );
 
     const auto* r = requirementsModel();
