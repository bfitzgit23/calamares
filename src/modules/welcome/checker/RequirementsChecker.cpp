--- conflicted
+++ resolved
@@ -57,149 +57,6 @@
     : QObject( parent )
     , m_requiredStorageGB( -1 )
     , m_requiredRamGB( -1 )
-<<<<<<< HEAD
-=======
-    , m_actualWidget( new CheckerWidget() )
-    , m_verdict( false )
-{
-    QBoxLayout* mainLayout = new QHBoxLayout;
-    m_widget->setLayout( mainLayout );
-    CalamaresUtils::unmarginLayout( mainLayout );
-
-    WaitingWidget* waitingWidget = new WaitingWidget( QString() );
-    mainLayout->addWidget( waitingWidget );
-    CALAMARES_RETRANSLATE( waitingWidget->setText( tr( "Gathering system information..." ) ); )
-
-    QSize availableSize = qApp->desktop()->availableGeometry( m_widget ).size();
-
-    QTimer* timer = new QTimer;
-    timer->setSingleShot( true );
-    connect( timer, &QTimer::timeout,
-             [=]()
-    {
-        bool enoughStorage = false;
-        bool enoughRam = false;
-        bool hasPower = false;
-        bool hasInternet = false;
-        bool isRoot = false;
-        bool enoughScreen = (availableSize.width() >= CalamaresUtils::windowMinimumWidth) && (availableSize.height() >= CalamaresUtils::windowMinimumHeight);
-
-        qint64 requiredStorageB = CalamaresUtils::GiBtoBytes(m_requiredStorageGB);
-        cDebug() << "Need at least storage bytes:" << requiredStorageB;
-        if ( m_entriesToCheck.contains( "storage" ) )
-            enoughStorage = checkEnoughStorage( requiredStorageB );
-
-        qint64 requiredRamB = CalamaresUtils::GiBtoBytes(m_requiredRamGB);
-        cDebug() << "Need at least ram bytes:" << requiredRamB;
-        if ( m_entriesToCheck.contains( "ram" ) )
-            enoughRam = checkEnoughRam( requiredRamB );
-
-        if ( m_entriesToCheck.contains( "power" ) )
-            hasPower = checkHasPower();
-
-        if ( m_entriesToCheck.contains( "internet" ) )
-            hasInternet = checkHasInternet();
-
-        if ( m_entriesToCheck.contains( "root" ) )
-            isRoot = checkIsRoot();
-
-        using TR = Logger::DebugRow<const char *, bool>;
-
-        cDebug() << "RequirementsChecker output:"
-                 << TR("enoughStorage", enoughStorage)
-                 << TR("enoughRam", enoughRam)
-                 << TR("hasPower", hasPower)
-                 << TR("hasInternet", hasInternet)
-                 << TR("isRoot", isRoot);
-
-        QList< PrepareEntry > checkEntries;
-        foreach ( const QString& entry, m_entriesToCheck )
-        {
-            if ( entry == "storage" )
-                checkEntries.append( {
-                    entry,
-                    [this]{ return tr( "has at least %1 GB available drive space" )
-                        .arg( m_requiredStorageGB ); },
-                    [this]{ return tr( "There is not enough drive space. At least %1 GB is required." )
-                        .arg( m_requiredStorageGB ); },
-                    enoughStorage,
-                    m_entriesToRequire.contains( entry )
-                } );
-            else if ( entry == "ram" )
-                checkEntries.append( {
-                    entry,
-                    [this]{ return tr( "has at least %1 GB working memory" )
-                        .arg( m_requiredRamGB ); },
-                    [this]{ return tr( "The system does not have enough working memory. At least %1 GB is required." )
-                        .arg( m_requiredRamGB ); },
-                    enoughRam,
-                    m_entriesToRequire.contains( entry )
-                } );
-            else if ( entry == "power" )
-                checkEntries.append( {
-                    entry,
-                    [this]{ return tr( "is plugged in to a power source" ); },
-                    [this]{ return tr( "The system is not plugged in to a power source." ); },
-                    hasPower,
-                    m_entriesToRequire.contains( entry )
-                } );
-            else if ( entry == "internet" )
-                checkEntries.append( {
-                    entry,
-                    [this]{ return tr( "is connected to the Internet" ); },
-                    [this]{ return tr( "The system is not connected to the Internet." ); },
-                    hasInternet,
-                    m_entriesToRequire.contains( entry )
-                } );
-            else if ( entry == "root" )
-                checkEntries.append( {
-                    entry,
-                    [this]{ return QString(); }, //we hide it
-                    [this]{ return tr( "The installer is not running with administrator rights." ); },
-                    isRoot,
-                    m_entriesToRequire.contains( entry )
-                } );
-            else if ( entry == "screen" )
-                checkEntries.append( {
-                    entry,
-                    [this]{ return QString(); }, // we hide it
-                    [this]{ return tr( "The screen is too small to display the installer." ); },
-                    enoughScreen,
-                    false
-                } );
-        }
-
-        m_actualWidget->init( checkEntries );
-        m_widget->layout()->removeWidget( waitingWidget );
-        waitingWidget->deleteLater();
-        m_actualWidget->setParent( m_widget );
-        m_widget->layout()->addWidget( m_actualWidget );
-
-        bool canGoNext = true;
-        foreach ( const PrepareEntry& entry, checkEntries )
-        {
-            if ( !entry.checked && entry.required )
-            {
-                canGoNext = false;
-                break;
-            }
-        }
-        m_verdict = canGoNext;
-        emit verdictChanged( m_verdict );
-
-        if ( canGoNext )
-            detectFirmwareType();
-
-        timer->deleteLater();
-    } );
-    timer->start( 0 );
-
-    emit verdictChanged( true );
-}
-
-
-RequirementsChecker::~RequirementsChecker()
->>>>>>> f9462544
 {
 }
 
@@ -233,12 +90,13 @@
     if ( m_entriesToCheck.contains( "root" ) )
         isRoot = checkIsRoot();
 
+    using TR = Logger::DebugRow<const char *, bool>;
     cDebug() << "RequirementsChecker output:"
-                << " enoughStorage:" << enoughStorage
-                << " enoughRam:" << enoughRam
-                << " hasPower:" << hasPower
-                << " hasInternet:" << hasInternet
-                << " isRoot:" << isRoot;
+                    << TR("enoughStorage", enoughStorage)
+                    << TR("enoughRam", enoughRam)
+                    << TR("hasPower", hasPower)
+                    << TR("hasInternet", hasInternet)
+                    << TR("isRoot", isRoot);
 
     Calamares::RequirementsList checkEntries;
     foreach ( const QString& entry, m_entriesToCheck )
