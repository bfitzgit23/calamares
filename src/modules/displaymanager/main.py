#!/usr/bin/env python3
# -*- coding: utf-8 -*-
#
# === This file is part of Calamares - <https://calamares.io> ===
#
#   SPDX-FileCopyrightText: 2014-2018 Philip Müller <philm@manjaro.org>
#   SPDX-FileCopyrightText: 2014-2015 Teo Mrnjavac <teo@kde.org>
#   SPDX-FileCopyrightText: 2014 Kevin Kofler <kevin.kofler@chello.at>
#   SPDX-FileCopyrightText: 2017 Alf Gaida <agaida@siduction.org>
#   SPDX-FileCopyrightText: 2017 Bernhard Landauer <oberon@manjaro.org>
#   SPDX-FileCopyrightText: 2017 2019, Adriaan de Groot <groot@kde.org>
#   SPDX-FileCopyrightText: 2019 Dominic Hayes <ferenosdev@outlook.com>
#   SPDX-License-Identifier: GPL-3.0-or-later
#
#   Calamares is Free Software: see the License-Identifier above.
#

import abc
import os
import re
import libcalamares
import configparser

from libcalamares.utils import gettext_path, gettext_languages

import gettext
_translation = gettext.translation("calamares-python",
                                   localedir=gettext_path(),
                                   languages=gettext_languages(),
                                   fallback=True)
_ = _translation.gettext
_n = _translation.ngettext

class DesktopEnvironment:
    """
    Desktop Environment -- some utility functions for a desktop
    environment (e.g. finding out if it is installed). This
    is independent of the *Display Manager*, which is what
    we're configuring in this module.
    """
    def __init__(self, exec, desktop):
        self.executable = exec
        self.desktop_file = desktop

    def _search_executable(self, root_mount_point, pathname):
        """
        Search for @p pathname within @p root_mount_point .
        If the pathname is absolute, just check there inside
        the target, otherwise earch in a sort-of-sensible $PATH.

        Returns the full (including @p root_mount_point) path
        to that executable, or None.
        """
        if pathname.startswith("/"):
            path = [""]
        else:
            path = ["/bin/", "/usr/bin/", "/sbin/", "/usr/local/bin/"]

        for p in path:
            absolute_path = "{!s}{!s}{!s}".format(root_mount_point, p, pathname)
            if os.path.exists(absolute_path):
                return absolute_path
        return None

    def _search_tryexec(self, root_mount_point, absolute_desktop_file):
        """
        Check @p absolute_desktop_file for a TryExec line and, if that is
        found, search for the command (executable pathname) within
        @p root_mount_point. The .desktop file must live within the
        target root.

        Returns the full (including @p root_mount_point) for the executable
        from TryExec, or None.
        """
        assert absolute_desktop_file.startswith(root_mount_point)
        with open(absolute_desktop_file, "r") as f:
            for tryexec_line in [x for x in f.readlines() if x.startswith("TryExec")]:
                try:
                    key, value = tryexec_line.split("=")
                    if key.strip() == "TryExec":
                        return self._search_executable(root_mount_point, value.strip())
                except:
                    pass
        return None

    def find_executable(self, root_mount_point):
        """
        Returns the full path of the configured executable within @p root_mount_point,
        or None if it isn't found. May search in a semi-sensible $PATH.
        """
        return self._search_executable(root_mount_point, self.executable)

    def find_desktop_file(self, root_mount_point):
        """
        Returns the full path of the .desktop file within @p root_mount_point,
        or None if it isn't found.  Searches both X11 and Wayland sessions.
        """
        x11_sessions = "{!s}/usr/share/xsessions/{!s}.desktop".format(root_mount_point, self.desktop_file)
        wayland_sessions = "{!s}/usr/share/wayland-sessions/{!s}.desktop".format(root_mount_point, self.desktop_file)
        for candidate in (x11_sessions, wayland_sessions):
            if os.path.exists(candidate):
                return candidate
        return None

    def is_installed(self, root_mount_point):
        """
        Check if this environment is installed in the
        target system at @p root_mount_point.
        """
        desktop_file = self.find_desktop_file(root_mount_point)
        if desktop_file is None:
            return False

        return (self.find_executable(root_mount_point) is not None or
                self._search_tryexec(root_mount_point, desktop_file) is not None)

    def update_from_desktop_file(self, root_mount_point):
        """
        Find thie DE in the target system at @p root_mount_point.
        This can update the *executable* configuration value if
        the configured executable isn't found but the TryExec line
        from the .desktop file is.

        The .desktop file is mandatory for a DE.

        Returns True if the DE is installed.
        """
        desktop_file = self.find_desktop_file(root_mount_point)
        if desktop_file is None:
            return False

        executable_file = self.find_executable(root_mount_point)
        if executable_file is not None:
            # .desktop found and executable as well.
            return True

        executable_file = self._search_tryexec(root_mount_point, desktop_file)
        if executable_file is not None:
            # Found from the .desktop file, so update own executable config
            if root_mount_point and executable_file.startswith(root_mount_point):
                executable_file = executable_file[len(root_mount_point):]
            if not executable_file:
                # Somehow chopped down to nothing
                return False

            if executable_file[0] != "/":
                executable_file = "/" + executable_file
            self.executable = executable_file
            return True
        # This is to double-check
        return self.is_installed(root_mount_point)


# This is the list of desktop environments that Calamares looks
# for; if no default environment is **explicitly** configured
# in the `displaymanager.conf` then the first one from this list
# that is found, is used.
#
# Each DE has a sample executable to look for, and a .desktop filename.
# If the executable exists, the DE is assumed to be installed
# and to use the given .desktop filename.
#
# If the .desktop file exists and contains a TryExec line and that
# TryExec executable exists (searched in /bin, /usr/bin, /sbin and
# /usr/local/bin) then the DE is assumed to be installed
# and to use that .desktop filename.
desktop_environments = [
    DesktopEnvironment('/usr/bin/startplasma-x11', 'plasma'),  # KDE Plasma 5.17+
    DesktopEnvironment('/usr/bin/startkde', 'plasma'),  # KDE Plasma 5
    DesktopEnvironment('/usr/bin/startkde', 'kde-plasma'),  # KDE Plasma 4
    DesktopEnvironment(
        '/usr/bin/budgie-desktop', 'budgie-desktop'  # Budgie v10
        ),
    DesktopEnvironment(
        '/usr/bin/budgie-session', 'budgie-desktop'  # Budgie v8
        ),
    DesktopEnvironment('/usr/bin/gnome-session', 'gnome'),
    DesktopEnvironment('/usr/bin/cinnamon-session-cinnamon', 'cinnamon'),
    DesktopEnvironment('/usr/bin/mate-session', 'mate'),
    DesktopEnvironment('/usr/bin/enlightenment_start', 'enlightenment'),
    DesktopEnvironment('/usr/bin/lxsession', 'LXDE'),
    DesktopEnvironment('/usr/bin/startlxde', 'LXDE'),
    DesktopEnvironment('/usr/bin/lxqt-session', 'lxqt'),
    DesktopEnvironment('/usr/bin/pekwm', 'pekwm'),
    DesktopEnvironment('/usr/bin/pantheon-session', 'pantheon'),
    DesktopEnvironment('/usr/bin/startdde', 'deepin'),
    DesktopEnvironment('/usr/bin/startxfce4', 'xfce'),
    DesktopEnvironment('/usr/bin/openbox-session', 'openbox'),
    DesktopEnvironment('/usr/bin/i3', 'i3'),
    DesktopEnvironment('/usr/bin/awesome', 'awesome'),
    DesktopEnvironment('/usr/bin/bspwm', 'bspwm'),
    DesktopEnvironment('/usr/bin/herbstluftwm', 'herbstluftwm'),
    DesktopEnvironment('/usr/bin/qtile', 'qtile'),
    DesktopEnvironment('/usr/bin/xmonad', 'xmonad'),
    DesktopEnvironment('/usr/bin/dwm', 'dwm'),
    DesktopEnvironment('/usr/bin/jwm', 'jwm'),
    DesktopEnvironment('/usr/bin/icewm-session', 'icewm-session'),
<<<<<<< HEAD
    DesktopEnvironment('/usr/bin/fvwm3', 'fvwm3'),
=======
    DesktopEnvironment('/usr/bin/sway', 'sway'),
>>>>>>> fea98866
]


def find_desktop_environment(root_mount_point):
    """
    Checks which desktop environment is currently installed.

    :param root_mount_point:
    :return:
    """
    libcalamares.utils.debug("Using rootMountPoint {!r}".format(root_mount_point))
    for desktop_environment in desktop_environments:
        if desktop_environment.is_installed(root_mount_point):
            libcalamares.utils.debug(".. selected DE {!s}".format(desktop_environment.desktop_file))
            return desktop_environment
    return None


class DisplayManager(metaclass=abc.ABCMeta):
    """
    Display Manager -- a base class for DM configuration.
    """
    name = None
    executable = None

    def __init__(self, root_mount_point):
        self.root_mount_point = root_mount_point

    def have_dm(self):
        """
        Is this DM installed in the target system?
        The default implementation checks for `executable`
        in the target system.
        """
        if self.executable is None:
            return False

        bin_path = "{!s}/usr/bin/{!s}".format(self.root_mount_point, self.executable)
        sbin_path = "{!s}/usr/sbin/{!s}".format(self.root_mount_point, self.executable)
        return os.path.exists(bin_path) or os.path.exists(sbin_path)

    # The four abstract methods below are called in the order listed here.
    # They must all be implemented by subclasses, but not all of them
    # actually do something for all DMs.

    @abc.abstractmethod
    def basic_setup(self):
        """
        Do basic setup (e.g. users, groups, directory creation) for this DM.
        """
        # Some implementations do nothing

    @abc.abstractmethod
    def desktop_environment_setup(self, desktop_environment):
        """
        Configure the given @p desktop_environment as the default one, in
        the configuration files for this DM.
        """
        # Many implementations do nothing

    @abc.abstractmethod
    def greeter_setup(self):
        """
        Additional setup for the greeter.
        """
        # Most implementations do nothing

    @abc.abstractmethod
    def set_autologin(self, username, do_autologin, default_desktop_environment):
        """
        Configure the DM inside the given @p root_mount_point with
        autologin (if @p do_autologin is True) for the given @p username.
        If the DM supports it, set the default DE to @p default_desktop_environment
        as well.
        """


class DMmdm(DisplayManager):
    name = "mdm"
    executable = "mdm"

    def set_autologin(self, username, do_autologin, default_desktop_environment):
        # Systems with MDM as Desktop Manager
        mdm_conf_path = os.path.join(self.root_mount_point, "etc/mdm/custom.conf")

        if os.path.exists(mdm_conf_path):
            with open(mdm_conf_path, 'r') as mdm_conf:
                text = mdm_conf.readlines()

            with open(mdm_conf_path, 'w') as mdm_conf:
                for line in text:
                    if 'AutomaticLogin=' in line:
                        line = ""
                    if 'AutomaticLoginEnable=True' in line:
                        line = ""
                    if '[daemon]' in line:
                        if do_autologin:
                            line = (
                                "[daemon]\n"
                                "AutomaticLogin={!s}\n"
                                "AutomaticLoginEnable=True\n".format(username)
                                )
                        else:
                            line = (
                                "[daemon]\n"
                                "AutomaticLoginEnable=False\n"
                                )

                    mdm_conf.write(line)
        else:
            with open(mdm_conf_path, 'w') as mdm_conf:
                mdm_conf.write(
                    '# Calamares - Configure automatic login for user\n'
                    )
                mdm_conf.write('[daemon]\n')

                if do_autologin:
                    mdm_conf.write("AutomaticLogin={!s}\n".format(username))
                    mdm_conf.write('AutomaticLoginEnable=True\n')
                else:
                    mdm_conf.write('AutomaticLoginEnable=False\n')

    def basic_setup(self):
        if libcalamares.utils.target_env_call(
                    ['getent', 'group', 'mdm']
                    ) != 0:
            libcalamares.utils.target_env_call(
                ['groupadd', '-g', '128', 'mdm']
                )

        if libcalamares.utils.target_env_call(
                ['getent', 'passwd', 'mdm']
                ) != 0:
            libcalamares.utils.target_env_call(
                ['useradd',
                    '-c', '"Linux Mint Display Manager"',
                    '-u', '128',
                    '-g', 'mdm',
                    '-d', '/var/lib/mdm',
                    '-s', '/usr/bin/nologin',
                    'mdm'
                    ]
                )

        libcalamares.utils.target_env_call(
            ['passwd', '-l', 'mdm']
            )
        libcalamares.utils.target_env_call(
            ['chown', 'root:mdm', '/var/lib/mdm']
            )
        libcalamares.utils.target_env_call(
            ['chmod', '1770', '/var/lib/mdm']
            )

    def desktop_environment_setup(self, default_desktop_environment):
        os.system(
            "sed -i \"s|default.desktop|{!s}.desktop|g\" "
            "{!s}/etc/mdm/custom.conf".format(
                default_desktop_environment.desktop_file,
                self.root_mount_point
                )
            )

    def greeter_setup(self):
        pass


class DMgdm(DisplayManager):
    name = "gdm"
    executable = "gdm"
    config = None  # Set by have_dm()

    def have_dm(self):
        """
        GDM exists with different executable names, so search
        for one of them and use it.
        """
        for executable, config in (
            ( "gdm", "etc/gdm/custom.conf" ),
            ( "gdm3", "etc/gdm3/daemon.conf" )
        ):
            bin_path = "{!s}/usr/bin/{!s}".format(self.root_mount_point, executable)
            sbin_path = "{!s}/usr/sbin/{!s}".format(self.root_mount_point, executable)
            if os.path.exists(bin_path) or os.path.exists(sbin_path):
                # Keep the found-executable name around for later
                self.executable = executable
                self.config = config
                return True

        return False

    def set_autologin(self, username, do_autologin, default_desktop_environment):
        if self.config is None:
            raise ValueError( "No config file for GDM has been set." )

        # Systems with GDM as Desktop Manager
        gdm_conf_path = os.path.join(self.root_mount_point, self.config)

        if os.path.exists(gdm_conf_path):
            with open(gdm_conf_path, 'r') as gdm_conf:
                text = gdm_conf.readlines()

            with open(gdm_conf_path, 'w') as gdm_conf:
                for line in text:
                    if 'AutomaticLogin=' in line:
                        line = ""
                    if 'AutomaticLoginEnable=True' in line:
                        line = ""
                    if '[daemon]' in line:
                        if do_autologin:
                            line = (
                                "[daemon]\n"
                                "AutomaticLogin={!s}\n"
                                "AutomaticLoginEnable=True\n".format(username)
                                )
                        else:
                            line = "[daemon]\nAutomaticLoginEnable=False\n"

                    gdm_conf.write(line)
        else:
            with open(gdm_conf_path, 'w') as gdm_conf:
                gdm_conf.write(
                    '# Calamares - Enable automatic login for user\n'
                    )
                gdm_conf.write('[daemon]\n')

                if do_autologin:
                    gdm_conf.write("AutomaticLogin={!s}\n".format(username))
                    gdm_conf.write('AutomaticLoginEnable=True\n')
                else:
                    gdm_conf.write('AutomaticLoginEnable=False\n')

        if (do_autologin):
            accountservice_dir = "{!s}/var/lib/AccountsService/users".format(
                    self.root_mount_point
                    )
            userfile_path = "{!s}/{!s}".format(accountservice_dir, username)
            if os.path.exists(accountservice_dir):
                with open(userfile_path, "w") as userfile:
                    userfile.write("[User]\n")

                    if default_desktop_environment is not None:
                        userfile.write("XSession={!s}\n".format(
                            default_desktop_environment.desktop_file))

                    userfile.write("Icon=\n")


    def basic_setup(self):
        if libcalamares.utils.target_env_call(
                ['getent', 'group', 'gdm']
                ) != 0:
            libcalamares.utils.target_env_call(
                ['groupadd', '-g', '120', 'gdm']
                )

        if libcalamares.utils.target_env_call(
                ['getent', 'passwd', 'gdm']
                ) != 0:
            libcalamares.utils.target_env_call(
                ['useradd',
                    '-c', '"Gnome Display Manager"',
                    '-u', '120',
                    '-g', 'gdm',
                    '-d', '/var/lib/gdm',
                    '-s', '/usr/bin/nologin',
                    'gdm'
                    ]
                )

        libcalamares.utils.target_env_call(
            ['passwd', '-l', 'gdm']
            )
        libcalamares.utils.target_env_call(
            ['chown', '-R', 'gdm:gdm', '/var/lib/gdm']
            )

    def desktop_environment_setup(self, desktop_environment):
        pass

    def greeter_setup(self):
        pass


class DMkdm(DisplayManager):
    name = "kdm"
    executable = "kdm"

    def set_autologin(self, username, do_autologin, default_desktop_environment):
        # Systems with KDM as Desktop Manager
        kdm_conf_path = os.path.join(
            self.root_mount_point, "usr/share/config/kdm/kdmrc"
            )
        # Check which path is in use: SUSE does something else.
        # Also double-check the default setting. Pick the first
        # one that exists in the target.
        for candidate_kdmrc in (
            "usr/share/config/kdm/kdmrc",
            "usr/share/kde4/config/kdm/kdmrc",
        ):
            p = os.path.join(self.root_mount_point, candidate_kdmrc)
            if os.path.exists(p):
                kdm_conf_path = p
                break
        text = []

        if os.path.exists(kdm_conf_path):
            with open(kdm_conf_path, 'r') as kdm_conf:
                text = kdm_conf.readlines()

            with open(kdm_conf_path, 'w') as kdm_conf:
                for line in text:
                    if 'AutoLoginEnable=' in line:
                        if do_autologin:
                            line = 'AutoLoginEnable=true\n'
                        else:
                            line = 'AutoLoginEnable=false\n'

                    if do_autologin and 'AutoLoginUser=' in line:
                        line = "AutoLoginUser={!s}\n".format(username)

                    kdm_conf.write(line)
        else:
            return (
                _("Cannot write KDM configuration file"),
                _("KDM config file {!s} does not exist").format(kdm_conf_path)
                )

    def basic_setup(self):
        if libcalamares.utils.target_env_call(
                ['getent', 'group', 'kdm']
                ) != 0:
            libcalamares.utils.target_env_call(
                ['groupadd', '-g', '135', 'kdm']
                )

        if libcalamares.utils.target_env_call(
                ['getent', 'passwd', 'kdm']
                ) != 0:
            libcalamares.utils.target_env_call(
                ['useradd',
                    '-u', '135',
                    '-g', 'kdm',
                    '-d', '/var/lib/kdm',
                    '-s', '/bin/false',
                    '-r',
                    '-M',
                    'kdm'
                    ]
                )

        libcalamares.utils.target_env_call(
            ['chown', '-R', '135:135', 'var/lib/kdm']
            )

    def desktop_environment_setup(self, desktop_environment):
        pass

    def greeter_setup(self):
        pass


class DMlxdm(DisplayManager):
    name = "lxdm"
    executable = "lxdm"

    def set_autologin(self, username, do_autologin, default_desktop_environment):
        # Systems with LXDM as Desktop Manager
        lxdm_conf_path = os.path.join(self.root_mount_point, "etc/lxdm/lxdm.conf")
        text = []

        if os.path.exists(lxdm_conf_path):
            with open(lxdm_conf_path, 'r') as lxdm_conf:
                text = lxdm_conf.readlines()

            with open(lxdm_conf_path, 'w') as lxdm_conf:
                for line in text:
                    if 'autologin=' in line:
                        if do_autologin:
                            line = "autologin={!s}\n".format(username)
                        else:
                            line = "# autologin=\n"

                    lxdm_conf.write(line)
        else:
            return (
                _("Cannot write LXDM configuration file"),
                _("LXDM config file {!s} does not exist").format(lxdm_conf_path)
                )

    def basic_setup(self):
        if libcalamares.utils.target_env_call(
                ['getent', 'group', 'lxdm']
                ) != 0:
            libcalamares.utils.target_env_call(
                ['groupadd', '--system', 'lxdm']
                )

        libcalamares.utils.target_env_call(
            ['chgrp', '-R', 'lxdm', '/var/lib/lxdm']
            )
        libcalamares.utils.target_env_call(
            ['chgrp', 'lxdm', '/etc/lxdm/lxdm.conf']
            )
        libcalamares.utils.target_env_call(
            ['chmod', '+r', '/etc/lxdm/lxdm.conf']
            )

    def desktop_environment_setup(self, default_desktop_environment):
        os.system(
            "sed -i -e \"s|^.*session=.*|session={!s}|\" "
            "{!s}/etc/lxdm/lxdm.conf".format(
                default_desktop_environment.executable,
                self.root_mount_point
                )
            )

    def greeter_setup(self):
        pass


class DMlightdm(DisplayManager):
    name = "lightdm"
    executable = "lightdm"

    def set_autologin(self, username, do_autologin, default_desktop_environment):
        # Systems with LightDM as Desktop Manager
        # Ideally, we should use configparser for the ini conf file,
        # but we just do a simple text replacement for now, as it
        # worksforme(tm)
        lightdm_conf_path = os.path.join(
            self.root_mount_point, "etc/lightdm/lightdm.conf"
            )
        text = []
        addseat = False
        loopcount = 0

        if os.path.exists(lightdm_conf_path):
            with open(lightdm_conf_path, 'r') as lightdm_conf:
                text = lightdm_conf.readlines()
                # Check to make sure [SeatDefaults] or [Seat:*] is in the config,
                # otherwise we'll risk malforming the config
                addseat = '[SeatDefaults]' not in text and '[Seat:*]' not in text

            with open(lightdm_conf_path, 'w') as lightdm_conf:
                if addseat:
                    # Prepend Seat line to start of file rather than leaving it without one
                    # This keeps the config from being malformed for LightDM
                    text = ["[Seat:*]\n"] + text
                for line in text:
                    if 'autologin-user=' in line:
                        if do_autologin:
                            line = "autologin-user={!s}\n".format(username)
                        else:
                            line = "#autologin-user=\n"

                    lightdm_conf.write(line)
        else:
            try:
                # Create a new lightdm.conf file; this is documented to be
                # read last, after everything in lightdm.conf.d/
                with open(lightdm_conf_path, 'w') as lightdm_conf:
                    if do_autologin:
                        lightdm_conf.write(
                            "[Seat:*]\nautologin-user={!s}\n".format(username))
                    else:
                        lightdm_conf.write(
                            "[Seat:*]\n#autologin-user=\n")
            except FileNotFoundError:
                return (
                    _("Cannot write LightDM configuration file"),
                    _("LightDM config file {!s} does not exist").format(lightdm_conf_path)
                    )


    def basic_setup(self):
        libcalamares.utils.target_env_call(
            ['mkdir', '-p', '/run/lightdm']
            )

        if libcalamares.utils.target_env_call(
                ['getent', 'group', 'lightdm']
                ) != 0:
            libcalamares.utils.target_env_call(
                ['groupadd', '-g', '620', 'lightdm']
                )

        if libcalamares.utils.target_env_call(
                ['getent', 'passwd', 'lightdm']
                ) != 0:
            libcalamares.utils.target_env_call(
                ['useradd', '-c',
                    '"LightDM Display Manager"',
                    '-u', '620',
                    '-g', 'lightdm',
                    '-d', '/var/run/lightdm',
                    '-s', '/usr/bin/nologin',
                    'lightdm'
                    ]
                )

        libcalamares.utils.target_env_call(['passwd', '-l', 'lightdm'])
        libcalamares.utils.target_env_call(['chown', '-R', 'lightdm:lightdm', '/run/lightdm'])
        libcalamares.utils.target_env_call(['chmod', '+r' '/etc/lightdm/lightdm.conf'])

    def desktop_environment_setup(self, default_desktop_environment):
        os.system(
            "sed -i -e \"s/^.*user-session=.*/user-session={!s}/\" "
            "{!s}/etc/lightdm/lightdm.conf".format(
                default_desktop_environment.desktop_file,
                self.root_mount_point
                )
            )

    def greeter_setup(self):
        lightdm_conf_path = os.path.join(
            self.root_mount_point, "etc/lightdm/lightdm.conf"
            )

        # configure lightdm-greeter
        greeter_path = os.path.join(
            self.root_mount_point, "usr/share/xgreeters"
            )

        if (os.path.exists(greeter_path)):
            # configure first found lightdm-greeter
            for entry in os.listdir(greeter_path):
                if entry.endswith('.desktop'):
                    greeter = entry.split('.')[0]
                    libcalamares.utils.debug(
                        "found greeter {!s}".format(greeter)
                        )
                    os.system(
                        "sed -i -e \"s/^.*greeter-session=.*"
                        "/greeter-session={!s}/\" {!s}".format(
                            greeter,
                            lightdm_conf_path
                            )
                        )
                    libcalamares.utils.debug(
                        "{!s} configured as greeter.".format(greeter)
                        )
                    break
            else:
                return (
                    _("Cannot configure LightDM"),
                    _("No LightDM greeter installed.")
                    )


class DMslim(DisplayManager):
    name = "slim"
    executable = "slim"

    def set_autologin(self, username, do_autologin, default_desktop_environment):
        # Systems with Slim as Desktop Manager
        slim_conf_path = os.path.join(self.root_mount_point, "etc/slim.conf")
        text = []

        if os.path.exists(slim_conf_path):
            with open(slim_conf_path, 'r') as slim_conf:
                text = slim_conf.readlines()

            with open(slim_conf_path, 'w') as slim_conf:
                for line in text:
                    if 'auto_login' in line:
                        if do_autologin:
                            line = 'auto_login yes\n'
                        else:
                            line = 'auto_login no\n'

                    if do_autologin and 'default_user' in line:
                        line = "default_user {!s}\n".format(username)

                    slim_conf.write(line)
        else:
            return (
                _("Cannot write SLIM configuration file"),
                _("SLIM config file {!s} does not exist").format(slim_conf_path)
                )


    def basic_setup(self):
        pass

    def desktop_environment_setup(self, desktop_environment):
        pass

    def greeter_setup(self):
        pass


class DMsddm(DisplayManager):
    name = "sddm"
    executable = "sddm"

    def set_autologin(self, username, do_autologin, default_desktop_environment):
        # Systems with Sddm as Desktop Manager
        sddm_conf_path = os.path.join(self.root_mount_point, "etc/sddm.conf")

        sddm_config = configparser.ConfigParser(strict=False)
        # Make everything case sensitive
        sddm_config.optionxform = str

        if os.path.isfile(sddm_conf_path):
            sddm_config.read(sddm_conf_path)

        if 'Autologin' not in sddm_config:
            sddm_config.add_section('Autologin')

        if do_autologin:
            sddm_config.set('Autologin', 'User', username)
        elif sddm_config.has_option('Autologin', 'User'):
            sddm_config.remove_option('Autologin', 'User')

        if default_desktop_environment is not None:
            sddm_config.set(
                'Autologin',
                'Session',
                default_desktop_environment.desktop_file
                )

        with open(sddm_conf_path, 'w') as sddm_config_file:
            sddm_config.write(sddm_config_file, space_around_delimiters=False)


    def basic_setup(self):
        pass

    def desktop_environment_setup(self, desktop_environment):
        pass

    def greeter_setup(self):
        pass


class DMsysconfig(DisplayManager):
    name = "sysconfig"
    executable = None

    def set_autologin(self, username, do_autologin, default_desktop_environment):
        dmauto = "DISPLAYMANAGER_AUTOLOGIN"

        os.system(
            "sed -i -e 's|^{!s}=.*|{!s}=\"{!s}\"|' "
            "{!s}/etc/sysconfig/displaymanager".format(
                            dmauto, dmauto,
                            username if do_autologin else "",
                            self.root_mount_point
                            )
            )


    def basic_setup(self):
        pass

    def desktop_environment_setup(self, desktop_environment):
        pass

    def greeter_setup(self):
        pass

    # For openSUSE-derivatives, there is only sysconfig to configure,
    # and no special DM configuration for it. Instead, check that
    # sysconfig is available in the target.
    def have_dm(self):
        config = "{!s}/etc/sysconfig/displaymanager".format(self.root_mount_point)
        return os.path.exists(config)


# Collect all the subclasses of DisplayManager defined above,
# and index them based on the name property of each class.
display_managers = [
    (c.name, c)
    for c in globals().values()
    if type(c) is abc.ABCMeta and issubclass(c, DisplayManager) and c.name
]


def run():
    """
    Configure display managers.

    We acquire a list of displaymanagers, either from config or (overridden)
    from globalstorage. This module will try to set up (including autologin)
    all the displaymanagers in the list, in that specific order. Most distros
    will probably only ship one displaymanager.
    If a displaymanager is in the list but not installed, a debugging message
    is printed and the entry ignored.
    """
    # Get configuration settings for display managers
    displaymanagers = None
    if "displaymanagers" in libcalamares.job.configuration:
        displaymanagers = libcalamares.job.configuration["displaymanagers"]

    if libcalamares.globalstorage.contains("displayManagers"):
        displaymanagers = libcalamares.globalstorage.value("displayManagers")

    if ("sysconfigSetup" in libcalamares.job.configuration
            and libcalamares.job.configuration["sysconfigSetup"]):
        displaymanagers = ["sysconfig"]

    if not displaymanagers:
        return (
            _("No display managers selected for the displaymanager module."),
            _("The displaymanagers list is empty or undefined in both "
            "globalstorage and displaymanager.conf.")
            )

    # Get instances that are actually installed
    root_mount_point = libcalamares.globalstorage.value("rootMountPoint")
    dm_impl = []
    dm_names = displaymanagers[:]
    for dm in dm_names:
        # Find the implementation class
        dm_instance = None
        impl = [ cls for name, cls in display_managers if name == dm ]
        if len(impl) == 1:
            dm_instance = impl[0](root_mount_point)
            if dm_instance.have_dm():
                dm_impl.append(dm_instance)
            else:
                dm_instance = None
        else:
            libcalamares.utils.debug("{!s} has {!d} implementation classes.".format(dm).format(len(impl)))

        if dm_instance is None:
            libcalamares.utils.debug("{!s} selected but not installed".format(dm))
            if dm in displaymanagers:
                displaymanagers.remove(dm)

    if not dm_impl:
        libcalamares.utils.warning(
            "No display managers selected for the displaymanager module. "
            "The list is empty after checking for installed display managers."
            )
        return None

    # Pick up remaining settings
    if "defaultDesktopEnvironment" in libcalamares.job.configuration:
        entry = libcalamares.job.configuration["defaultDesktopEnvironment"]
        default_desktop_environment = DesktopEnvironment(
            entry["executable"], entry["desktopFile"]
            )
        # Adjust if executable is bad, but desktopFile isn't.
        if not default_desktop_environment.update_from_desktop_file(root_mount_point):
            libcalamares.utils.warning(
                "The configured default desktop environment, {!s}, "
                "can not be found.".format(default_desktop_environment.desktop_file))
    else:
        default_desktop_environment = find_desktop_environment(
            root_mount_point
            )

    if "basicSetup" in libcalamares.job.configuration:
        enable_basic_setup = libcalamares.job.configuration["basicSetup"]
    else:
        enable_basic_setup = False

    username = libcalamares.globalstorage.value("autoLoginUser")
    if username is not None:
        do_autologin = True
        libcalamares.utils.debug("Setting up autologin for user {!s}.".format(username))
    else:
        do_autologin = False
        libcalamares.utils.debug("Unsetting autologin.")

    libcalamares.globalstorage.insert("displayManagers", displaymanagers)

    # Do the actual configuration and collect messages
    dm_setup_message = []
    for dm in dm_impl:
        dm_message = None
        if enable_basic_setup:
            dm_message = dm.basic_setup()
        if default_desktop_environment is not None and dm_message is None:
            dm_message = dm.desktop_environment_setup(default_desktop_environment)
        if dm_message is None:
            dm_message = dm.greeter_setup()
        if dm_message is None:
            dm_message = dm.set_autologin(username, do_autologin, default_desktop_environment)

        if dm_message is not None:
            dm_setup_message.append("{!s}: {!s}".format(*dm_message))

    if dm_setup_message:
        return (
            _("Display manager configuration was incomplete"),
            "\n".join(dm_setup_message)
            )<|MERGE_RESOLUTION|>--- conflicted
+++ resolved
@@ -195,11 +195,8 @@
     DesktopEnvironment('/usr/bin/dwm', 'dwm'),
     DesktopEnvironment('/usr/bin/jwm', 'jwm'),
     DesktopEnvironment('/usr/bin/icewm-session', 'icewm-session'),
-<<<<<<< HEAD
     DesktopEnvironment('/usr/bin/fvwm3', 'fvwm3'),
-=======
     DesktopEnvironment('/usr/bin/sway', 'sway'),
->>>>>>> fea98866
 ]
 
 
