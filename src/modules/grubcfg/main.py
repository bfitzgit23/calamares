--- conflicted
+++ resolved
@@ -171,14 +171,11 @@
                 zfs_root_path = get_zfs_root()
 
     kernel_params = ["quiet"]
-<<<<<<< HEAD
-=======
 
     # Currently, grub doesn't detect this properly so it must be set manually
     if zfs_root_path:
         kernel_params.insert(0, "zfs=" + zfs_root_path)
 
->>>>>>> 3845e058
     if cryptdevice_params:
         kernel_params.extend(cryptdevice_params)
 
