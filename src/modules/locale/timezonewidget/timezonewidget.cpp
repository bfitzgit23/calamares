--- conflicted
+++ resolved
@@ -129,11 +129,7 @@
     if ( y >= height )
         y -= height;
 
-<<<<<<< HEAD
     return QPoint( int(x), int(y) );
-=======
-    return QPoint( ( int )x, ( int )y );
->>>>>>> c6c6c2f2
 }
 
 
