--- conflicted
+++ resolved
@@ -19,30 +19,25 @@
 
 # GeoIP settings. Leave commented out to disable GeoIP.
 #
-<<<<<<< HEAD
 # An HTTP request is made to *geoipUrl* -- depending on the geoipStyle,
-# the URL may be modified before use. The request must return
-# valid JSON data in the FreeGeoIP format; there should
-# be an attribute *time_zone*, with a string value set to the
-# timezone, in <region>/<zone> format.
+# the URL may be modified before use. The request should return
+# valid data in a suitable format, depending on geoipStyle;
+# generally this includes a string value with the timezone
+# in <region>/<zone> format.
 #
 # Note that this example URL works, but the service is shutting
 # down in June 2018.
-=======
-# An HTTP request is made to http://*geoipUrl*/json (which just happens
-# to be the GET path needed by freegeoip.net, so calling this a URL
-# is a stretch). The request must return valid JSON data; there should
-# be an attribute *time_zone*, with a string value set to the
-# timezone, in <region>/<zone> form.
->>>>>>> 06e43a73
 #
-# Suitable data looks like
+# Suitable JSON data looks like
 # ```
 #    {"time_zone":"America/New_York"}
 # ```
+# Suitable XML data looks like
+# ```
+#    <Response><TimeZone>Europe/Brussels</TimeZone></Response>
+# ```
 #
-<<<<<<< HEAD
-#geoipUrl:                  "freegeoip.net/json"
+#geoipUrl:                  "freegeoip.net"
 
 # GeoIP style. Leave commented out for the "legacy" interpretation.
 # This setting only makes sense if geoipUrl is set, enabliing geoIP.
@@ -58,7 +53,4 @@
 # The JSON format is provided by freegeoip.net, but that service is
 # shutting down in June 2018. There are other providers with the same
 # format. XML format is provided for Ubiquity.
-#geoipStyle:    "legacy"
-=======
-#geoipUrl:                  "freegeoip.net"
->>>>>>> 06e43a73
+#geoipStyle:    "legacy"