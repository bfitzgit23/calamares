--- conflicted
+++ resolved
@@ -99,24 +99,8 @@
 
 
 class FstabGenerator(object):
-    """ Class header
-
-    :param partitions:
-    :param root_mount_point:
-<<<<<<< HEAD
-    :param mount_options:
-    :param ssd_extra_mount_options:
-    :param crypttab_options:
-    :param tmp_options:
-    """
-    def __init__(self, partitions, root_mount_point, mount_options,
+    def __init__(self, partitions, root_mount_point, mount_options_list,
                  ssd_extra_mount_options, crypttab_options, tmp_options):
-=======
-    :param mount_options_list:
-    """
-    def __init__(self, partitions, root_mount_point, mount_options_list,
-                 crypttab_options):
->>>>>>> 2a42084a
         self.partitions = partitions
         self.root_mount_point = root_mount_point
         self.mount_options_list = mount_options_list
@@ -429,15 +413,10 @@
 
     generator = FstabGenerator(partitions,
                                root_mount_point,
-<<<<<<< HEAD
-                               mount_options,
+                               mount_options_list,
                                ssd_extra_mount_options,
                                crypttab_options,
                                tmp_options)
-=======
-                               mount_options_list,
-                               crypttab_options)
->>>>>>> 2a42084a
 
     if swap_choice is not None:
         libcalamares.job.setprogress(0.2)
