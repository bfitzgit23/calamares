/* === This file is part of Calamares - <https://github.com/calamares> ===
 *
 *   Copyright 2015, Teo Mrnjavac <teo@kde.org>
 *   Copyright 2018, Adriaan de Groot <groot@kde.org>
 *
 *   Calamares is free software: you can redistribute it and/or modify
 *   it under the terms of the GNU General Public License as published by
 *   the Free Software Foundation, either version 3 of the License, or
 *   (at your option) any later version.
 *
 *   Calamares is distributed in the hope that it will be useful,
 *   but WITHOUT ANY WARRANTY; without even the implied warranty of
 *   MERCHANTABILITY or FITNESS FOR A PARTICULAR PURPOSE. See the
 *   GNU General Public License for more details.
 *
 *   You should have received a copy of the GNU General Public License
 *   along with Calamares. If not, see <http://www.gnu.org/licenses/>.
 */

import QtQuick 2.0;
import calamares.slideshow 1.0;

Presentation
{
    id: presentation

    function nextSlide() {
        console.log("Next slide");
        presentation.goToNextSlide();
    }

    Timer {
        id: advanceTimer
        interval: 1000
        running: false
        repeat: true
        onTriggered: nextSlide()
    }

    Slide {

        Image {
            id: background
            source: "squid.png"
            width: 200; height: 200
            fillMode: Image.PreserveAspectFit
            anchors.centerIn: parent
        }
        Text {
            anchors.horizontalCenter: background.horizontalCenter
            anchors.top: background.bottom
            text: "This is a customizable QML slideshow.<br/>"+
                  "Distributions should provide their own slideshow and list it in <br/>"+
                  "their custom branding.desc file.<br/>"+
                  "To create a Calamares presentation in QML, import calamares.slideshow,<br/>"+
                  "define a Presentation element with as many Slide elements as needed."
            wrapMode: Text.WordWrap
            width: presentation.width
            horizontalAlignment: Text.Center
        }
    }

    Slide {
        centeredText: qsTr("This is a second Slide element.")
    }

    Slide {
        centeredText: qsTr("This is a third Slide element.")
    }

<<<<<<< HEAD
    Component.onCompleted: {
        advanceTimer.running = true;
        console.log("Component complete");
=======
    function onActivate() {
        presentation.currentSlide = 0;
        advanceTimer.running = true
>>>>>>> 58f6635c
    }
}<|MERGE_RESOLUTION|>--- conflicted
+++ resolved
@@ -68,14 +68,9 @@
         centeredText: qsTr("This is a third Slide element.")
     }
 
-<<<<<<< HEAD
-    Component.onCompleted: {
-        advanceTimer.running = true;
-        console.log("Component complete");
-=======
     function onActivate() {
         presentation.currentSlide = 0;
         advanceTimer.running = true
->>>>>>> 58f6635c
+        console.log("Component activated");
     }
 }