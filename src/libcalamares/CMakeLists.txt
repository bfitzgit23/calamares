# === This file is part of Calamares - <https://calamares.io> ===
#
#   SPDX-FileCopyrightText: 2020 Adriaan de Groot <groot@kde.org>
#   SPDX-License-Identifier: BSD-2-Clause
#

#
# libcalamares is the non-GUI part of Calamares, which includes handling
# translations, configurations, logging, utilities, global storage, and
# (non-GUI) jobs.
#

add_definitions(-DDLLEXPORT_PRO)
include_directories(${CMAKE_CURRENT_BINARY_DIR} ${CMAKE_CURRENT_SOURCE_DIR})

configure_file(${CMAKE_CURRENT_SOURCE_DIR}/CalamaresConfig.h.in ${CMAKE_CURRENT_BINARY_DIR}/CalamaresConfig.h)
configure_file(${CMAKE_CURRENT_SOURCE_DIR}/CalamaresVersion.h.in ${CMAKE_CURRENT_BINARY_DIR}/CalamaresVersion.h)
configure_file(${CMAKE_CURRENT_SOURCE_DIR}/CalamaresVersionX.h.in ${CMAKE_CURRENT_BINARY_DIR}/CalamaresVersionX.h)

<<<<<<< HEAD
set( OPTIONAL_PRIVATE_LIBRARIES "" )
set( OPTIONAL_PUBLIC_LIBRARIES "" )

set( libSources
    CalamaresAbout.cpp
=======
add_library(
    calamares
    SHARED
>>>>>>> 2a42084a
    CppJob.cpp
    GlobalStorage.cpp
    Job.cpp
    JobExample.cpp
    JobQueue.cpp
    ProcessJob.cpp
    Settings.cpp
    # GeoIP services
    geoip/Interface.cpp
    geoip/GeoIPFixed.cpp
    geoip/GeoIPJSON.cpp
    geoip/Handler.cpp
    # Locale-data service
    locale/Global.cpp
    locale/Lookup.cpp
    locale/TimeZone.cpp
    locale/TranslatableConfiguration.cpp
    locale/TranslatableString.cpp
    locale/Translation.cpp
    locale/TranslationsModel.cpp
    # Modules
    modulesystem/Config.cpp
    modulesystem/Descriptor.cpp
    modulesystem/InstanceKey.cpp
    modulesystem/Module.cpp
    modulesystem/Preset.cpp
    modulesystem/RequirementsChecker.cpp
    modulesystem/RequirementsModel.cpp
    # Network service
    network/Manager.cpp
    # Packages service
    packages/Globals.cpp
    # Partition service
    partition/Global.cpp
    partition/Mount.cpp
    partition/PartitionSize.cpp
    partition/Sync.cpp
    # Utility service
    utils/CalamaresUtilsSystem.cpp
    utils/CommandList.cpp
    utils/Dirs.cpp
    utils/Entropy.cpp
    utils/Logger.cpp
    utils/Permissions.cpp
    utils/PluginFactory.cpp
    utils/Retranslator.cpp
    utils/Runner.cpp
    utils/String.cpp
    utils/StringExpander.cpp
    utils/UMask.cpp
    utils/Variant.cpp
    utils/Yaml.cpp
)

set_target_properties(
    calamares
    PROPERTIES
        VERSION ${CALAMARES_VERSION_SHORT}
        SOVERSION ${CALAMARES_VERSION_SHORT}
        INTERFACE_INCLUDE_DIRECTORIES ${CMAKE_INSTALL_FULL_INCLUDEDIR}/libcalamares
)
target_link_libraries(calamares LINK_PUBLIC yamlcpp::yamlcpp Qt5::Core KF5::CoreAddons)

### OPTIONAL Automount support (requires dbus)
#
#
if(Qt5DBus_FOUND)
    target_sources(calamares PRIVATE partition/AutoMount.cpp)
    target_link_libraries(calamares PRIVATE Qt5::DBus)
endif()

### OPTIONAL Python support
#
#
if(WITH_PYTHON)
    target_sources(calamares PRIVATE PythonHelper.cpp PythonJob.cpp PythonJobApi.cpp)
    target_link_libraries(calamares PRIVATE Python::Python Boost::python)
endif()

### OPTIONAL GeoIP XML support
#
#
find_package(Qt5 COMPONENTS Xml)
if(Qt5Xml_FOUND)
    target_sources(calamares PRIVATE geoip/GeoIPXML.cpp)
    target_link_libraries(calamares PRIVATE Qt5::Network Qt5::Xml)
endif()

### OPTIONAL KPMcore support
#
#
include(KPMcoreHelper)

if(KPMcore_FOUND)
    find_package(Qt5 REQUIRED DBus) # Needed for KPMCore
    find_package(KF5 REQUIRED I18n WidgetsAddons) # Needed for KPMCore

    foreach(d ${KPMcore_API_DEFINITIONS})
        add_definitions(-D${d})
    endforeach()
    include_directories(${KPMCORE_INCLUDE_DIR})
    target_sources(
        calamares
        PRIVATE
            partition/FileSystem.cpp
            partition/KPMManager.cpp
            partition/PartitionIterator.cpp
            partition/PartitionQuery.cpp
    )
    target_link_libraries(calamares PRIVATE kpmcore)
endif()

### LIBRARY
#
#
calamares_automoc( calamares )
add_library(Calamares::calamares ALIAS calamares)

### Installation
#
#
install(
    TARGETS calamares
    EXPORT Calamares
    RUNTIME
    DESTINATION ${CMAKE_INSTALL_BINDIR}
    LIBRARY
    DESTINATION ${CMAKE_INSTALL_LIBDIR}
    ARCHIVE
    DESTINATION ${CMAKE_INSTALL_LIBDIR}
)

# Make symlink lib/calamares/libcalamares.so to lib/libcalamares.so.VERSION so
# lib/calamares can be used as module path for the Python interpreter.
install(
    CODE
        "
    file( MAKE_DIRECTORY \"\$ENV{DESTDIR}/${CMAKE_INSTALL_FULL_LIBDIR}/calamares\" )
    execute_process( COMMAND \"${CMAKE_COMMAND}\" -E create_symlink ../libcalamares.so.${CALAMARES_VERSION_SHORT} libcalamares.so WORKING_DIRECTORY \"\$ENV{DESTDIR}/${CMAKE_INSTALL_FULL_LIBDIR}/calamares\" )
"
)

# Install header files
file(GLOB rootHeaders "*.h")
install(
    FILES ${CMAKE_CURRENT_BINARY_DIR}/CalamaresConfig.h ${CMAKE_CURRENT_BINARY_DIR}/CalamaresVersion.h ${rootHeaders}
    DESTINATION include/libcalamares
)
# Install each subdir-worth of header files
foreach(subdir geoip locale modulesystem network partition utils)
    file(GLOB subdir_headers "${subdir}/*.h")
    install(FILES ${subdir_headers} DESTINATION include/libcalamares/${subdir})
endforeach()

### TRANSLATION TESTING
#
# This is a support function, used just once, to help out the localetest
function(calamares_qrc_translations basename)
    set(NAME ${ARGV0})
    set(options "")
    set(oneValueArgs SUBDIRECTORY OUTPUT_VARIABLE)
    set(multiValueArgs LANGUAGES)
    cmake_parse_arguments(_qrt "${options}" "${oneValueArgs}" "${multiValueArgs}" ${ARGN})

    if(NOT _qrt_OUTPUT_VARIABLE)
        set(_qrt_OUTPUT_VARIABLE "qrc_translations_${basename}")
    endif()

    set(translations_qrc_infile ${CMAKE_CURRENT_BINARY_DIR}/${basename}.qrc)
    set(translations_qrc_outfile ${CMAKE_CURRENT_BINARY_DIR}/qrc_${basename}.cxx)

    # Must use this variable name because of the @ substitution
    set(calamares_i18n_qrc_content "")
    set(calamares_i18n_ts_filelist "")
    foreach(lang ${_qrt_LANGUAGES})
        string(APPEND calamares_i18n_qrc_content "<file>${basename}_${lang}.qm</file>")
        list(
            APPEND
            calamares_i18n_ts_filelist
            "${CMAKE_CURRENT_SOURCE_DIR}/${_qrt_SUBDIRECTORY}/${basename}_${lang}.ts"
        )
    endforeach()

    configure_file(${CMAKE_SOURCE_DIR}/lang/calamares_i18n.qrc.in ${translations_qrc_infile} @ONLY)
    qt5_add_translation(QM_FILES ${calamares_i18n_ts_filelist})

    # Run the resource compiler (rcc_options should already be set)
    add_custom_command(
        OUTPUT ${translations_qrc_outfile}
        COMMAND "${Qt5Core_RCC_EXECUTABLE}"
        ARGS
            ${rcc_options}
            --format-version
            1
            -name
            ${basename}
            -o
            ${translations_qrc_outfile}
            ${translations_qrc_infile}
        MAIN_DEPENDENCY ${translations_qrc_infile}
        DEPENDS ${QM_FILES}
    )

    set(${_qrt_OUTPUT_VARIABLE} ${translations_qrc_outfile} PARENT_SCOPE)
endfunction()

calamares_qrc_translations( localetest OUTPUT_VARIABLE localetest_qrc SUBDIRECTORY testdata LANGUAGES nl )

### TESTING
#
#
calamares_add_test(libcalamarestest SOURCES Tests.cpp)

calamares_add_test(libcalamaresgeoiptest SOURCES geoip/GeoIPTests.cpp ${geoip_src})

calamares_add_test(libcalamareslocaletest SOURCES locale/Tests.cpp ${localetest_qrc})

calamares_add_test(libcalamaresmodulesystemtest SOURCES modulesystem/Tests.cpp)

calamares_add_test(libcalamaresnetworktest SOURCES network/Tests.cpp)

calamares_add_test(libcalamarespackagestest SOURCES packages/Tests.cpp)

if(KPMcore_FOUND)
    calamares_add_test(libcalamarespartitiontest SOURCES partition/Global.cpp partition/Tests.cpp LIBRARIES kpmcore)
    calamares_add_test(libcalamarespartitionkpmtest SOURCES partition/KPMTests.cpp LIBRARIES kpmcore)
endif()

calamares_add_test(libcalamaresutilstest SOURCES utils/Tests.cpp utils/Runner.cpp)

calamares_add_test(libcalamaresutilspathstest SOURCES utils/TestPaths.cpp)

# This is not an actual test, it's a test / demo application
# for experimenting with GeoIP.
add_executable(test_geoip geoip/test_geoip.cpp ${geoip_src})
target_link_libraries(test_geoip Calamares::calamares Qt5::Network yamlcpp::yamlcpp)
calamares_automoc( test_geoip )

if(Qt5DBus_FOUND)
    add_executable(test_automount partition/calautomount.cpp)
    target_link_libraries(test_automount Calamares::calamares Qt5::DBus)
endif()<|MERGE_RESOLUTION|>--- conflicted
+++ resolved
@@ -17,17 +17,10 @@
 configure_file(${CMAKE_CURRENT_SOURCE_DIR}/CalamaresVersion.h.in ${CMAKE_CURRENT_BINARY_DIR}/CalamaresVersion.h)
 configure_file(${CMAKE_CURRENT_SOURCE_DIR}/CalamaresVersionX.h.in ${CMAKE_CURRENT_BINARY_DIR}/CalamaresVersionX.h)
 
-<<<<<<< HEAD
-set( OPTIONAL_PRIVATE_LIBRARIES "" )
-set( OPTIONAL_PUBLIC_LIBRARIES "" )
-
-set( libSources
-    CalamaresAbout.cpp
-=======
 add_library(
     calamares
     SHARED
->>>>>>> 2a42084a
+    CalamaresAbout.cpp
     CppJob.cpp
     GlobalStorage.cpp
     Job.cpp
