--- conflicted
+++ resolved
@@ -29,13 +29,6 @@
 static const NamedEnumTable< SizeUnit >&
 unitSuffixes()
 {
-<<<<<<< HEAD
-    static const NamedEnumTable< SizeUnit > names {
-        { QStringLiteral( "%" ), SizeUnit::Percent }, { QStringLiteral( "K" ), SizeUnit::KiB },
-        { QStringLiteral( "KiB" ), SizeUnit::KiB },   { QStringLiteral( "M" ), SizeUnit::MiB },
-        { QStringLiteral( "MiB" ), SizeUnit::MiB },   { QStringLiteral( "G" ), SizeUnit::GiB },
-        { QStringLiteral( "GiB" ), SizeUnit::GiB }
-=======
     // *INDENT-OFF*
     // clang-format off
     static const NamedEnumTable< SizeUnit > names {
@@ -49,7 +42,6 @@
         { QStringLiteral( "KB" ), SizeUnit::KB },
         { QStringLiteral( "MB" ), SizeUnit::MB },
         { QStringLiteral( "GB" ), SizeUnit::GB }
->>>>>>> c482990b
     };
     // clang-format on
     // *INDENT-ON*
@@ -217,17 +209,12 @@
         return CalamaresUtils::KBtoBytes( static_cast< unsigned long long >( value() ) );
     case SizeUnit::KiB:
         return CalamaresUtils::KiBtoBytes( static_cast< unsigned long long >( value() ) );
-<<<<<<< HEAD
+    case SizeUnit::MB:
+        return CalamaresUtils::MBtoBytes( static_cast< unsigned long long >( value() ) );
     case SizeUnit::MiB:
         return CalamaresUtils::MiBtoBytes( static_cast< unsigned long long >( value() ) );
-=======
-    case SizeUnit::MB:
-        return CalamaresUtils::MBtoBytes( static_cast< unsigned long long >( value() ) );
-    case SizeUnit::MiB:
-        return CalamaresUtils::MiBtoBytes( static_cast< unsigned long long >( value() ) );
     case SizeUnit::GB:
         return CalamaresUtils::GBtoBytes( static_cast< unsigned long long >( value() ) );
->>>>>>> c482990b
     case SizeUnit::GiB:
         return CalamaresUtils::GiBtoBytes( static_cast< unsigned long long >( value() ) );
     }
