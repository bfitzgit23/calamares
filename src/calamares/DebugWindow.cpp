--- conflicted
+++ resolved
@@ -108,87 +108,10 @@
 
     m_ui->moduleConfigView->setModel( m_module_model.get() );
 
-<<<<<<< HEAD
     connect( m_ui->modulesListView->selectionModel(),
              &QItemSelectionModel::selectionChanged,
              this,
              [this] {
-=======
-#ifdef WITH_PYTHONQT
-    QPushButton* pythonConsoleButton = new QPushButton;
-    pythonConsoleButton->setText( "Attach Python console" );
-    m_ui->modulesVerticalLayout->insertWidget( 1, pythonConsoleButton );
-    pythonConsoleButton->hide();
-
-    QObject::connect(
-        pythonConsoleButton,
-        &QPushButton::clicked,
-        this,
-        [ this, moduleConfigModel ]
-        {
-            QString moduleName = m_ui->modulesListView->currentIndex().data().toString();
-            Module* module = ModuleManager::instance()->moduleInstance( moduleName );
-            if ( module->interface() != Module::Interface::PythonQt || module->type() != Module::Type::View )
-                return;
-
-            for ( ViewStep* step : ViewManager::instance()->viewSteps() )
-            {
-                if ( step->moduleInstanceKey() == module->instanceKey() )
-                {
-                    PythonQtViewStep* pqvs = qobject_cast< PythonQtViewStep* >( step );
-                    if ( pqvs )
-                    {
-                        QWidget* consoleWindow = new QWidget;
-
-                        QWidget* console = pqvs->createScriptingConsole();
-                        console->setParent( consoleWindow );
-
-                        QVBoxLayout* layout = new QVBoxLayout;
-                        consoleWindow->setLayout( layout );
-                        layout->addWidget( console );
-
-                        QHBoxLayout* bottomLayout = new QHBoxLayout;
-                        layout->addLayout( bottomLayout );
-
-                        QLabel* bottomLabel = new QLabel( consoleWindow );
-                        bottomLayout->addWidget( bottomLabel );
-                        QString line = QString( "Module: <font color=\"#008000\"><code>%1</code></font><br/>"
-                                                "Python class: <font color=\"#008000\"><code>%2</code></font>" )
-                                           .arg( module->instanceKey() )
-                                           .arg( console->property( "classname" ).toString() );
-                        bottomLabel->setText( line );
-
-                        QPushButton* closeButton = new QPushButton( consoleWindow );
-                        closeButton->setText( "&Close" );
-                        QObject::connect(
-                            closeButton, &QPushButton::clicked, [ consoleWindow ] { consoleWindow->close(); } );
-                        bottomLayout->addWidget( closeButton );
-                        bottomLabel->setSizePolicy( QSizePolicy::Expanding, QSizePolicy::Preferred );
-
-                        consoleWindow->setParent( this );
-                        consoleWindow->setWindowFlags( Qt::Window );
-                        consoleWindow->setWindowTitle( "Calamares Python console" );
-                        consoleWindow->setAttribute( Qt::WA_DeleteOnClose, true );
-                        consoleWindow->showNormal();
-                        break;
-                    }
-                }
-            }
-        } );
-
-#endif
-
-    connect( m_ui->modulesListView->selectionModel(),
-             &QItemSelectionModel::selectionChanged,
-             this,
-             [ this
-#ifdef WITH_PYTHONQT
-               ,
-               pythonConsoleButton
-#endif
-    ]
-             {
->>>>>>> 17814410
                  QString moduleName = m_ui->modulesListView->currentIndex().data().toString();
                  Module* module
                      = ModuleManager::instance()->moduleInstance( ModuleSystem::InstanceKey::fromString( moduleName ) );
