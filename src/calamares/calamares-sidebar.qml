/* Sample of QML progress tree.

   SPDX-FileCopyrightText: 2020 Adriaan de Groot <groot@kde.org>
   SPDX-FileCopyrightText: 2021 Anke Boersma <demm@kaosx.us>
   SPDX-License-Identifier: GPL-3.0-or-later


   The progress tree (actually a list) is generally "vertical" in layout,
   with the steps going "down", but it could also be a more compact
   horizontal layout with suitable branding settings.

   This example emulates the layout and size of the widgets progress tree.
*/
import io.calamares.ui 1.0
import io.calamares.core 1.0

import QtQuick 2.3
import QtQuick.Layouts 1.3

Rectangle {
    id: sideBar;
    color: Branding.styleString( Branding.SidebarBackground );
    anchors.fill: parent;

    ColumnLayout {
        anchors.fill: parent;
        spacing: 0;

        Image {
            Layout.topMargin: 12;
            Layout.bottomMargin: 12;
            Layout.alignment: Qt.AlignHCenter | Qt.AlignTop
            id: logo;
            width: 80;
            height: width;  // square
            source: "file:/" + Branding.imagePath(Branding.ProductLogo);
            sourceSize.width: width;
            sourceSize.height: height;
        }

        Repeater {
            model: ViewManager
            Rectangle {
                Layout.leftMargin: 6;
                Layout.rightMargin: 6;
                Layout.fillWidth: true;
                height: 35;
                radius: 6;
                color: Branding.styleString( index == ViewManager.currentStepIndex ? Branding.SidebarBackgroundCurrent : Branding.SidebarBackground );

                Text {
                    anchors.verticalCenter: parent.verticalCenter;
                    anchors.horizontalCenter: parent.horizontalCenter;
                    color: Branding.styleString( index == ViewManager.currentStepIndex ? Branding.SidebarTextCurrent : Branding.SidebarText );
                    text: display;
                }
            }
        }

        Item {
            Layout.fillHeight: true;
        }

        Rectangle {
            id: metaArea
            Layout.fillWidth: true;
            height: 35
            Layout.alignment: Qt.AlignHCenter | Qt.AlignBottom
<<<<<<< HEAD
            color: Branding.styleString( Branding.SidebarTextHighlight );
            visible: true;

            Rectangle {
                id: aboutArea
                height: 35
                width: parent.width / 2;
                anchors.left: parent.left
                color: Branding.styleString( Branding.SidebarTextHighlight );
                visible: true;

                MouseArea {
                    id: mouseAreaAbout
                    anchors.fill: parent;
                    cursorShape: Qt.PointingHandCursor
                    hoverEnabled: true
                    Text {
                        anchors.verticalCenter: parent.verticalCenter;
                        anchors.horizontalCenter: parent.horizontalCenter;
                        x: parent.x + 4;
                        text: qsTr("About")
                        color: Branding.styleString( Branding.SidebarTextSelect );
                        font.pointSize : 9
                    }

                    onClicked: debug.about()
=======
            color: Branding.styleString( mouseArea.containsMouse ? Branding.SidebarTextHighlight : Branding.SidebarBackground);
            visible: debug.enabled

            MouseArea {
                id: mouseArea
                anchors.fill: parent;
                cursorShape: Qt.PointingHandCursor
                hoverEnabled: true
                Text {
                    anchors.verticalCenter: parent.verticalCenter;
                    x: parent.x + 4;
                    text: qsTr("Show debug information")
                    color: Branding.styleString( mouseArea.containsMouse ? Branding.SidebarTextCurrent : Branding.SidebarBackground );
                    font.pointSize : 9
>>>>>>> 2a42084a
                }
            }

            Rectangle {
                id: debugArea
                height: 35
                width: parent.width / 2;
                anchors.right: parent.right
                color: Branding.styleString( Branding.SidebarTextHighlight );
                visible: debug.enabled

                MouseArea {
                    id: mouseAreaDebug
                    anchors.fill: parent;
                    cursorShape: Qt.PointingHandCursor
                    hoverEnabled: true
                    Text {
                        anchors.verticalCenter: parent.verticalCenter;
                        anchors.horizontalCenter: parent.horizontalCenter;
                        x: parent.x + 4;
                        text: qsTr("Debug")
                        color: Branding.styleString( Branding.SidebarTextSelect );
                        font.pointSize : 9
                    }

                    onClicked: debug.toggle()
                }
            }
        }
    }
}<|MERGE_RESOLUTION|>--- conflicted
+++ resolved
@@ -66,7 +66,6 @@
             Layout.fillWidth: true;
             height: 35
             Layout.alignment: Qt.AlignHCenter | Qt.AlignBottom
-<<<<<<< HEAD
             color: Branding.styleString( Branding.SidebarTextHighlight );
             visible: true;
 
@@ -93,22 +92,6 @@
                     }
 
                     onClicked: debug.about()
-=======
-            color: Branding.styleString( mouseArea.containsMouse ? Branding.SidebarTextHighlight : Branding.SidebarBackground);
-            visible: debug.enabled
-
-            MouseArea {
-                id: mouseArea
-                anchors.fill: parent;
-                cursorShape: Qt.PointingHandCursor
-                hoverEnabled: true
-                Text {
-                    anchors.verticalCenter: parent.verticalCenter;
-                    x: parent.x + 4;
-                    text: qsTr("Show debug information")
-                    color: Branding.styleString( mouseArea.containsMouse ? Branding.SidebarTextCurrent : Branding.SidebarBackground );
-                    font.pointSize : 9
->>>>>>> 2a42084a
                 }
             }
 
