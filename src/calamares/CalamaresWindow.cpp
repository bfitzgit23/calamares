/* === This file is part of Calamares - <https://github.com/calamares> ===
 *
 *   Copyright 2014-2015, Teo Mrnjavac <teo@kde.org>
 *   Copyright 2017-2018, Adriaan de Groot <groot@kde.org>
<<<<<<< HEAD
 *   Copyright 2019, Collabora Ltd <arnaud.ferraris@collabora.com>
=======
 *   Copyright 2018, Raul Rodrigo Segura (raurodse)
>>>>>>> 2413180c
 *
 *   Calamares is free software: you can redistribute it and/or modify
 *   it under the terms of the GNU General Public License as published by
 *   the Free Software Foundation, either version 3 of the License, or
 *   (at your option) any later version.
 *
 *   Calamares is distributed in the hope that it will be useful,
 *   but WITHOUT ANY WARRANTY; without even the implied warranty of
 *   MERCHANTABILITY or FITNESS FOR A PARTICULAR PURPOSE. See the
 *   GNU General Public License for more details.
 *
 *   You should have received a copy of the GNU General Public License
 *   along with Calamares. If not, see <http://www.gnu.org/licenses/>.
 */

#include "CalamaresWindow.h"

#include "ViewManager.h"
#include "progresstree/ProgressTreeView.h"
#include "utils/CalamaresUtilsGui.h"
#include "utils/Logger.h"
#include "utils/DebugWindow.h"
#include "utils/Retranslator.h"
#include "Settings.h"
#include "Branding.h"

#include <QApplication>
#include <QBoxLayout>
#include <QCloseEvent>
#include <QDesktopWidget>
#include <QLabel>
#include <QTreeView>
#include <QFile>
#include <QFileInfo>

static inline int
windowDimensionToPixels( const Calamares::Branding::WindowDimension& u )
{
    if ( !u.isValid() )
        return 0;
    if ( u.unit() == Calamares::Branding::WindowDimensionUnit::Pixies )
        return u.value();
    if ( u.unit() == Calamares::Branding::WindowDimensionUnit::Fonties )
        return u.value() * CalamaresUtils::defaultFontHeight();
    return 0;
}

CalamaresWindow::CalamaresWindow( QWidget* parent )
    : QWidget( parent )
    , m_debugWindow( nullptr )
    , m_viewManager( nullptr )
{
    CALAMARES_RETRANSLATE(
        setWindowTitle( Calamares::Settings::instance()->isSetupMode()
                            ? tr( "%1 Setup Program" ).arg( *Calamares::Branding::ProductName )
                            : tr( "%1 Installer" ).arg( *Calamares::Branding::ProductName )
                         );
    )

    const Calamares::Branding* const branding = Calamares::Branding::instance();

    using CalamaresUtils::windowMinimumHeight;
    using CalamaresUtils::windowMinimumWidth;
    using CalamaresUtils::windowPreferredHeight;
    using CalamaresUtils::windowPreferredWidth;

    QSize availableSize = qApp->desktop()->availableGeometry( this ).size();
<<<<<<< HEAD
=======
    this->setObjectName("mainApp");

    cDebug() << "Available size" << availableSize;

    if ( ( availableSize.width() < windowPreferredWidth ) || ( availableSize.height() < windowPreferredHeight ) )
        cDebug() << "  Small screen detected.";
>>>>>>> 2413180c
    QSize minimumSize( qBound( windowMinimumWidth, availableSize.width(), windowPreferredWidth ),
                       qBound( windowMinimumHeight, availableSize.height(), windowPreferredHeight ) );
    setMinimumSize( minimumSize );

    cDebug() << "Available desktop" << availableSize << "minimum size" << minimumSize;

    auto brandingSizes = branding->windowSize();

    int w = qBound( minimumSize.width(), windowDimensionToPixels( brandingSizes.first ), availableSize.width() );
    int h = qBound( minimumSize.height(),  windowDimensionToPixels( brandingSizes.second ), availableSize.height() );

    cDebug() << Logger::SubEntry << "Proposed window size:" << w << h;
    resize( w, h );

    QBoxLayout* mainLayout = new QHBoxLayout;
    setLayout( mainLayout );

    QWidget* sideBox = new QWidget( this );
    sideBox->setObjectName("sidebarApp");
    mainLayout->addWidget( sideBox );

    QBoxLayout* sideLayout = new QVBoxLayout;
    sideBox->setLayout( sideLayout );
    // Set this attribute into qss file
    sideBox->setFixedWidth( qBound( 100, CalamaresUtils::defaultFontHeight() * 12, w < windowPreferredWidth ? 100 : 190 ) );
    sideBox->setSizePolicy( QSizePolicy::Expanding, QSizePolicy::Expanding );

    QHBoxLayout* logoLayout = new QHBoxLayout;
    sideLayout->addLayout( logoLayout );
    logoLayout->addStretch();
    QLabel* logoLabel = new QLabel( sideBox );
    logoLabel->setObjectName("logoApp");
    //Define all values into qss file
    {
        QPalette plt = sideBox->palette();
        sideBox->setAutoFillBackground( true );
        plt.setColor( sideBox->backgroundRole(),branding->styleString( Calamares::Branding::SidebarBackground ) );
        plt.setColor( sideBox->foregroundRole(), branding->styleString( Calamares::Branding::SidebarText ) );
        sideBox->setPalette( plt );
        logoLabel->setPalette( plt );
    }
    logoLabel->setAlignment( Qt::AlignCenter );
    logoLabel->setFixedSize( 80, 80 );
    logoLabel->setPixmap( branding->image( Calamares::Branding::ProductLogo, logoLabel->size() ) );
    logoLayout->addWidget( logoLabel );
    logoLayout->addStretch();

    ProgressTreeView* tv = new ProgressTreeView( sideBox );
    sideLayout->addWidget( tv );
    tv->setFocusPolicy( Qt::NoFocus );

    if ( Calamares::Settings::instance()->debugMode() )
    {
        QPushButton* debugWindowBtn = new QPushButton;
        CALAMARES_RETRANSLATE(
            debugWindowBtn->setText( tr( "Show debug information" ) );
        )
        sideLayout->addWidget( debugWindowBtn );
        debugWindowBtn->setFlat( true );
        debugWindowBtn->setCheckable( true );
        connect( debugWindowBtn, &QPushButton::clicked,
                 this, [ = ]( bool checked )
        {
            if ( checked )
            {
                m_debugWindow = new Calamares::DebugWindow();
                m_debugWindow->show();
                connect( m_debugWindow.data(), &Calamares::DebugWindow::closed,
                         this, [ = ]()
                {
                    m_debugWindow->deleteLater();
                    debugWindowBtn->setChecked( false );
                } );
            }
            else
            {
                if ( m_debugWindow )
                    m_debugWindow->deleteLater();
            }
        } );
    }

    CalamaresUtils::unmarginLayout( sideLayout );
    CalamaresUtils::unmarginLayout( mainLayout );

    m_viewManager = Calamares::ViewManager::instance( this );
    if ( branding->windowExpands() )
        connect( m_viewManager, &Calamares::ViewManager::enlarge, this, &CalamaresWindow::enlarge );

    mainLayout->addWidget( m_viewManager->centralWidget() );
    setStyleSheet( Calamares::Branding::instance()->stylesheet() );
}

void
CalamaresWindow::enlarge( QSize enlarge )
{
    auto mainGeometry = this->geometry();
    QSize availableSize = qApp->desktop()->availableGeometry( this ).size();

    auto h = qBound( 0, mainGeometry.height() + enlarge.height(), availableSize.height() );
    auto w = this->size().width();

    resize( w, h );
}

void
CalamaresWindow::closeEvent( QCloseEvent* event )
{
    if ( ( !m_viewManager ) || m_viewManager->confirmCancelInstallation() )
    {
        event->accept();
        qApp->quit();
    }
    else
        event->ignore();
}<|MERGE_RESOLUTION|>--- conflicted
+++ resolved
@@ -2,11 +2,8 @@
  *
  *   Copyright 2014-2015, Teo Mrnjavac <teo@kde.org>
  *   Copyright 2017-2018, Adriaan de Groot <groot@kde.org>
-<<<<<<< HEAD
+ *   Copyright 2018, Raul Rodrigo Segura (raurodse)
  *   Copyright 2019, Collabora Ltd <arnaud.ferraris@collabora.com>
-=======
- *   Copyright 2018, Raul Rodrigo Segura (raurodse)
->>>>>>> 2413180c
  *
  *   Calamares is free software: you can redistribute it and/or modify
  *   it under the terms of the GNU General Public License as published by
@@ -73,16 +70,9 @@
     using CalamaresUtils::windowPreferredHeight;
     using CalamaresUtils::windowPreferredWidth;
 
-    QSize availableSize = qApp->desktop()->availableGeometry( this ).size();
-<<<<<<< HEAD
-=======
     this->setObjectName("mainApp");
 
-    cDebug() << "Available size" << availableSize;
-
-    if ( ( availableSize.width() < windowPreferredWidth ) || ( availableSize.height() < windowPreferredHeight ) )
-        cDebug() << "  Small screen detected.";
->>>>>>> 2413180c
+    QSize availableSize = qApp->desktop()->availableGeometry( this ).size();
     QSize minimumSize( qBound( windowMinimumWidth, availableSize.width(), windowPreferredWidth ),
                        qBound( windowMinimumHeight, availableSize.height(), windowPreferredHeight ) );
     setMinimumSize( minimumSize );
