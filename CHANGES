--- conflicted
+++ resolved
@@ -3,7 +3,6 @@
 changelog -- this log starts with version 3.2.0. The release notes on the
 website will have to do for older versions.
 
-<<<<<<< HEAD
 # 3.2.29 (unreleased) #
 
 This release contains contributions from (alphabetically by first name):
@@ -14,8 +13,9 @@
 
 ## Modules ##
  - No module changes yet
-=======
-# 3.2.28.3 (2020-08-18) #
+
+
+ # 3.2.28.3 (2020-08-18) #
 
 Another hotfix, for more issues reported by Marco Obaid. Users
 were not having a password set (#1489)
@@ -26,7 +26,6 @@
 A second hotfix, for autologin support -- the autologin group was not
 created in the target system before assigning the user to it. Reported
 by Marco Obaid.
->>>>>>> 871b5625
 
 
 # 3.2.28.1 (2020-08-10) #
