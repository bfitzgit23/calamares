--- conflicted
+++ resolved
@@ -28,18 +28,16 @@
    now. (Thanks Matti)
  - The *keyboard* and *keyboardq* modules now share backend code
    and handle non-ASCII layouts better (for setting passwords
-<<<<<<< HEAD
    and usernames). (Thanks Artem)
  - Various cleanups and documentation improvements in the *partition*
    module, and configurable GPT name for swap. (Thanks Gaël)
+ - A long-standing bug related to GPT partition flags in the
+   *partition* module has been resolved. #1327 #1267
  - The *users* module now has a more detailed way to specify
    user groups -- which may be system groups rather than user-GIDs.
    A new option in each group can require that the group already
    exists in the target system, allowing for better consistency checks
    with the squashfs. #1523
-=======
-   and usernames). (thanks Artem)
->>>>>>> e023da3f
 
 
 # 3.2.32.1 (2020-10-17) #
