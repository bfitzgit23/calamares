--- conflicted
+++ resolved
@@ -7,10 +7,10 @@
 changelog -- this log starts with version 3.3.0. See CHANGES-3.2 for
 the history of the 3.2 series (2018-05 - 2021-12).
 
-<<<<<<< HEAD
 # 3.3.0 (unreleased) #
 
 This release contains contributions from (alphabetically by first name):
+ - Evan James
  - Vitor Lopes
 
 ## Core ##
@@ -27,1619 +27,5 @@
    Boost::Python now requires 1.67 or later (for CMake support).
 
 ## Modules ##
- - No module changes yet
-=======
-# 3.2.45 (2021-10-31) #
-
-This release contains contributions from (alphabetically by first name):
- - Evan James (new contributor, welcome!)
-
-## Core ##
- - New internal convenience functions from Evan
-
-## Modules ##
- - *packagechooser* now displays screenshots nicely-scaled
-   rather than jagged. (#1807)
- - *partition* module removes ZFS partitions directly. At install-time,
-   we think that the partitions should be handled separately from a
-   zpool that potentially includes those partitions. (Thanks Evan)
- - *services-systemd* supports timers, e.g. for weekly trim on SSDs.
-   (Thanks Evan)
-
-
-# 3.2.44.3 (2021-10-04) #
-
-This is not a hotfix release, but a tiny-tiny incremental improvement
-that fixes one hugely annoying -- user-facing message presenting
-bytes as mebibytes -- bug in the partition module.
-
-## Modules ##
- - The *partition* module now consistently uses the configured EFI
-   partition size (defaults to 300MiB).
- - Internal changes in the *summary* module to increase consistency
-   between *summary* and *summaryq*.
-
-
-# 3.2.44.2 (2021-09-27) #
-
-This release contains contributions from (alphabetically by first name):
- - Corey Lang (new contributor, welcome!)
-
-This is a hotfix for a typo -- not a syntax error -- that affects the
-*networkcfg* module. Reported and fixed by Corey.
-
-
-# 3.2.44.1 (2021-09-24) #
-
-This release contains contributions from (alphabetically by first name):
- - Anke Boersma
-
-This is a hotfix for a typo -- not a syntax error -- that affects the
-*initcpiocfg* module. Reported and fixed by Anke.
-
-
-# 3.2.44 (2021-09-24) #
-
-This release contains contributions from (alphabetically by first name):
- - Anke Boersma
- - Shrinivas Vishnu Kumbhar (new contributor, welcome!)
- - whorfin (new contributor, welcome!)
-
-## Core ##
- - "Log spam" has been reduced a little in the partitioning module.
-
-## Modules ##
- - *initcpiocfg* has had a number of internal code-fixes, and now adds
-   the `consolefont` hook by default as well. (Thanks Shrinivas)
- - Both *locale* and *keyboard* have received some tweaks for configurations
-   in India; unless the user selects otherwise, English is preferred.
- - The *luksbootkeyfile* module was reported to be too quick to declare
-   a timeout when applying the keyfile. The timeout has been increased
-   to one minute. (Thanks whorfin)
- - *networkcfg* tries harder to find the live-user login for re-working
-   networking settings. This fixes a regression on FerenOS, where the
-   installer was crashing because it could not find the live-user login.
-
-
-# 3.2.43 (2021-09-17) #
-
-This release contains contributions from (alphabetically by first name):
- - Anke Boersma
- - Joe Kamprad
-
-## Core ##
- - Translations have been made more consistent. In particular, some *OK*,
-   *Yes*, *No* and *Cancel* buttons that were previously untranslated
-   or "stuck" in the language that Calamares started in, are now
-   changed to the current language as selected in the welcome page.
- - Documentation improvements from Joe Kamprad. A *sizeLimit* of zero
-   (which is the default if nothing is set in the branding configuration)
-   disables log uploads.
-
-## Modules ##
- - The *keyboardq* module (QML-based UI for keyboard-layout-selection)
-   now features an interactive keyboard preview and has the
-   layout adjusted. (Thanks Anke)
-
-
-# 3.2.42 (2021-09-06) #
-
-This release contains contributions from (alphabetically by first name):
- - Anke Boersma
- - Artem Grinev
- - Nico 'dr460nf1r3' (new contributor, welcome!)
- - Waneon Kim (new contributor, welcome!)
-
-## Core ##
- - No core changes yet
-
-## Modules ##
- - BTRFS partitions are no longer listed as "check in phase 2" in
-   the *fstab* module. (Thanks Nico)
- - The *keyboard* module (and *keyboardq*) now pick an English layout
-   (with Rupee) for keyboards when the language is English and locale is India,
-   rather than Hindi layout.
- - The *localeq* module had the i18n.qml rewritten to make it easier
-   to customize. A bug in the layout has been fixed, and the overall
-   look has been updated.
- - *networkcfg* now translates the "live user" on an ISO to the regular
-   user on the installed system, so that network configuration changes
-   made in the live system are automatically used after installation. #1755
- - *partition* no longer allows you to delete an extended partition with
-   children (which led to crashes). #1749 (Thanks Artem)
- - *partition* complains in more detail about the state of the UEFI
-   boot partition (under manual partitioning schemes). #1761
- - *welcome* can now check multiple URLs to determine if internet connectivity
-   is available. It is still recommended to check the distro home-page or
-   some special "ping" page of the distro, although that has some privacy
-   implications; using example.com or google.com may work as well. Listing
-   multiple URLs will ping each of them in turn until one succeeds. #1669
- - The work to make a QML version available for all view modules is almost
-   completed. Two new QML modules have been added *packagechooserq* and *summaryq*.
-   Summaryq brings the option to present the summary page in a customizable
-   way, with a bit more of a contemporary look. Packagechooserq adds the option
-   to preselect an item and displays all options in one overview.
-   (Thanks Anke)
-
-
-# 3.2.41.1 (2021-08-05) #
-
-This is a hotfix release for a crash in the *partition* module, reported on
-KDE neon. #1746
-
-
-# 3.2.41 (2021-07-31) #
-
-This release contains contributions from (alphabetically by first name):
- - Anke Boersma
- - Camilo Higuita
-
-## Core ##
- - The (re)translation framework has been internally re-vamped to be
-   less resource-intensive and to work with all QObjects, not just
-   widgets. Consumers of the translations framework are expected to
-   set up the event filter on the top-level widget(s) manually. Since
-   Calamares and the Calamares-test-applications have been adjusted already,
-   no further action is needed.
-
-## Modules ##
- - When the *keyboard* module is activated, it no longer replaces
-   an explicit user choice (e.g. for a Belgian layout) by a guessed-for-
-   this-language layout (e.g. Danish if you're installing in Danish).
- - Logic for handling installation lists has been moved around in the
-   *packages* module so that package managers can, in principle,
-   adjust how to handle critical and non-critical package lists.
- - In the *partition* module, translation code has been simplified.
- - The *usersq* module has had a fair bit of QML rewritten to make it easier
-   to customize the colors used by the module in a consistent way.
-   (Thanks Anke)
- - *Welcome* now uses a translated message from the Config object,
-   increasing the sharing between widgets- and QML-modules.
-
-
-# 3.2.40 (2021-07-14) #
-
-This release contains contributions from (alphabetically by first name):
- - Anke Boersma
- - Anubhav Choudhary (SoK success!)
- - Emmanuel Arias (new contributor! welcome!)
- - Erik Dubois
- - Jerrod Frost (new contributor! welcome!)
- - Jia Chao (new contributor! welcome!)
- - Joe Kamprad
- - Lisa Vitolo (blast from the past!)
- - Omer I.S. (new contributor! welcome!)
-
-In project news, chat (instant-messaging) communications has largely
-moved to Matrix and Libera.Chat. CI notifications -- issues and build
-results -- are sent to Matrix only.
-
-## Core ##
- - The CMake modules for consumption by external modules (e.g. the
-   calamares-extensions repository, but also any other modules built
-   by distro's for internal use) now support consistent skip-module
-   behavior and reporting. #1641 (one tiny part of this change)
- - In global storage, the *filesystem_use* key now has an API in
-   libcalamares to systematically mark filesystem (types) as "in use"
-   or not. This, in turn, means that modules can depend on that information
-   for other work (e.g. removing drivers for unused filesystems). #1635
- - The "upload log file" now has a configurable log-file-size. (Thanks Anubhav)
-
-## Modules ##
- - *bootloader* can now install an aarch64 (ARM) compatible EFI GRUB. (Thanks Jia)
- - *displaymanager* example configuration has been shuffled around a bit,
-   for better results when the live image is running XFCE. Also lists
-   more potential display managers. #1205 (Thanks Erik)
- - *keyboard* now switches on an alternate `en_US` keyboard layout when
-   Arabic or Hebrew is selected as primary layout. (Thanks Omer)
- - *localeq* now has a fully functional offline option (alongside the default
-   interactive map option, which requires internet).
- - The *netinstall* module can now fall back to alternative URLs when
-   loading groups data. The first URL to yield a non-empty groups
-   collection is accepted. No changes are needed in the configuration. #1673
- - *packagechooser* can now integrate with the *packages* module; that
-   means you can specify package names to install for a given selection,
-   and the regular package-installation mechanism will take care of it.
-   Legacy configurations that use *contextualprocess* are still supported.
-   See the `packagechooser.conf` file for details. #1550
- - A long-neglected pull request from Lisa Vitolo for the *partition*
-   module -- allowing to set filesystem labels during manual partitioning --
-   has been revived and merged.
- - The *partition* manager has had a long-standing bug with partition-flags
-   and manual partitioning resolved. This may help resolve some installation
-   issues on UEFI systems. #1724
- - *usersq* is further implemented and can now be used for a successful install.
-   Not all warning messages available in the regular users module are implemented.
-
-
-# 3.2.39.3 (2021-04-14) #
-
-A minor bugfix tweak release. Since this contains yet **another**
-autologin-related fix, and there is nothing large enough to justify
-a 3.2.40 release yet, add it to the growing tail of 3.2.39. (Reported
-by Joe Kamprad, #1672). Also fixes a regression from 3.2.28 in
-localized packages (e.g. *package-LOCALE* did not work).
-
-
-# 3.2.39.2 (2021-04-02) #
-
-This is **another** hotfix release for issues around autologin ..
-autoLogin, really, since the whole problem is that internal capitalization
-changed. An unrelated bug in writing /etc/default/keyboard was
-also fixed. (Reported by pcrepix, #1668)
-
-
-# 3.2.39.1 (2021-03-30) #
-
-This hotfix release corrects a regression in the *displaymanager*
-module caused by changes in the *users* module; autologin was
-internally renamed and no longer recognized by the *displaymanager*
-module. (Reported by Erik Dubois, #1665)
-
-
-# 3.2.39 (2021-03-19) #
-
-This release contains contributions from (alphabetically by first name):
- - Matti Hyttinen
-
-## Core ##
- - A *packages* service has been added to the core, for use by
-   *netinstall* module and any others that need to set up
-   package information for the *packages* module.
-
-## Modules ##
- - The *mount* module has gained a configurable setup for btrfs volumes.
-   If your distro has a default-to-btrfs setup, it can skip the hard-
-   coded setup (which Calamares has had for a long time with @home
-   and similar) and introduce a custom btrfs configuration through the
-   `mount.conf` file. See issues #1659 and #1661 for warnings about
-   using this in production.
- - *netinstall* now supports fallbacks for the groups data.
-   Instead of a single URL, multiple URLs may be specified in
-   a list and Calamares goes through them until one is successfully
-   retrieved. Older configurations with a single string are
-   treated like a one-item list. #1579
- - The *usersq* module now connects to the internal configuration
-   object and may be usable for regular installations.
-
-
-# 3.2.38.1 (2021-03-15) #
-
-This hotfix release is for this item in the release notes of 3.2.38:
- - The .desktop file for Calamares now makes a longer trip, calling
-   `sh -c "pkexec calamares"`; distributions may still need to adjust.
-The change had been lost while updating other files. It has been restored
-in `calamares.desktop` and `calamares.desktop.in`. (Reported by Erik)
-Other minor changes and fixes:
- - presets in the *users* module show the hostname, too,
- - translations update for Korean, Ukranian and Chinese (zh_TW).
-
-
-# 3.2.38 (2021-03-14) #
-
-This release contains contributions from (alphabetically by first name):
- - Anke Boersma
- - Anubhav Choudhary
- - Neal Gompa
-
-## Core ##
- - Uploading your log files (in case of installation failure) has been
-   expanded and is now more configurable. Users should still take care
-   when uploading logs, and distro's should configure a URL with
-   no public viewing of those logs. (Thanks Anubhav)
- - The .desktop file for Calamares now makes a longer trip, calling
-   `sh -c "pkexec calamares"`; distributions may still need to adjust.
-
-## Modules ##
- - A new QML-based *finishedq* module has been added. (Thanks Anke)
- - The *packages* module no longer supports *urpmi*; no Calamares-
-   consumers with that package manager seem to exist. (Thanks Neal)
- - The *users* module now can set a fixed username and prevent editing.
-   The *presets* configuration entry in `users.conf` can set a *loginName*
-   and a *fullName* and (independently) enable or disable editing of
-   that value. You can, for instance, set *loginName* to "manjaro" if
-   you like; the user can change it afterwards. You could set the
-   *loginName* to "oem" and prevent editing it as well. #942
-
-
-# 3.2.37 (2021-02-23) #
-
-This release contains contributions from (alphabetically by first name):
- - benne-dee
-
-## Core ##
- - Calamares has a table of 'best guess' languages for each country
-   and when GeoIP is enabled, it will automatically select that
-   country's language as default -- the user can of course pick
-   a different one. The 'best guess' is based on Unicode / ISO
-   data, which is sometimes dubious. Based on some personal notes,
-   the 'best guess' language for Belarus has been changed to Russian.
- - Calamares has a table of 'best guess' keyboard mappings,
-   allowing native language input. However, usernames and
-   passwords should be in US-ASCII (this is a limitation of
-   the login system -- **some** parts of the system will support
-   non-ASCII input, but it's better safe than sorry).
-   Add Greek to the list of languages that needs US-ASCII
-   in addition to native input.
- - The CI infrastructure now builds Calamares and Calamares-extensions
-   on a nightly basis.
-
-## Modules ##
- - The *netinstall* module has a YAML schema, allowing packagers
-   to validate and verify their netinstall configurations before
-   shipping an ISO (or writing bug reports). Thanks benne-dee.
- - The *finished* module has been heavily refactored, opening
-   the way to a QML-based version of the same module. This is
-   also preparatory work for allowing packagers (e.g. PostmarketOS)
-   to customize the messages on the finished page.
-
-
-# 3.2.36 (2021-02-03) #
-
-This release contains contributions from (alphabetically by first name):
- - Anubhav Choudhary
- - benne-dee
- - Gaël PORTAY
- - Jonas Strassel
- - Kevin Kofler
- - Matti Hyttinen
- - Neal Gompa
-
-## Core ##
- - It is now possible to hide the *next* and *back* buttons during
-   the "exec" phase of installation. Thanks Anubhav.
- - The Calamares CI has migrated to GitHub actions. Thanks Jonas.
-
-## Modules ##
- - *bootloader* now uses the current file names for the UEFI Secure Boot
-   shim instead of obsolete ones.
- - The *mount* module creates swap in its own subvolume, if btrfs is used.
-   Thanks Matti.
- - *partition* includes more information about what it will do, including
-   GPT partition types (in human-readable format, if possible). Thanks Gaël.
- - Some edge-cases with overlay filesystems have been resolved in the
-   *partition* module. Thanks Gaël.
- - During the creation of filesystems and partitions, automounting is
-   turned off (if DBus is available, and the host system supports
-   KDE Solid automount control). This should reduce the number of
-   failed installations if automount grabs partitions while they are
-   being created. The code is prepared to handle other ways to control
-   automount-behavior as well.
-
-
-# 3.2.35.1 (2020-12-07) #
-
-This release contains contributions from (alphabetically by first name):
- - Anubhav Choudhary
- - Matti Hyttinen
-
-Some strange string artifacts appeared, leading to `{1?}` being
-displayed in various user-facing messages. These have been removed
-and the translations updated.
-
-## Modules ##
- - The *initcpiocfg* module would sometimes configure the system to ask
-   for a passphrase, when none is needed.
-
-
-# 3.2.35 (2020-11-30) #
-
-This release contains contributions from (alphabetically by first name):
- - Clarissa Borges
- - Matti Hyttinen
-
-A new kind of issue template has been added for Calamares,
-for reporting (and adding tests for) usability issues. Thanks
-to Clarissa for leading that effort.
-
-## Core ##
- - No core changes yet
-
-## Modules ##
- - The *partition* module now supports a not-full-disk-encryption setup,
-   where `/boot` is not encrypted, but the rest of the system is.
- - The *plasmalnf* module has been substantially rewritten, so that it
-   can support a QML version of the module in future. The UI has changed
-   a little, and now displays more themes than before.
-
-
-# 3.2.34 (2020-11-16) #
-
-This release contains contributions from (alphabetically by first name):
- - Artem Grinev
- - Gaël PORTAY
-
-## Core ##
- - No core changes yet
-
-## Modules ##
- - The *keyboard* module had a regression in which it no-longer painted
-   the keycaps in the keyboard preview. (reported by Vinnie)
- - The *plasmalnf* module did not set all of the look-and-feel values
-   in the target system. (reported by Bluestar Linux)
- - In the *users* module, warnings about the strength of the password
-   are now correctly pluralized when possible.
- - In the *users* module, if ICU is installed, the user's full name is
-   automatically transliterated to US-ASCII (for some locales; this will
-   need tweaking) so that the login name is acceptable. (Thanks Artem)
-
-
-# 3.2.33 (2020-11-09) #
-
-This release contains contributions from (alphabetically by first name):
- - Anke Boersma
- - Andrius Štikonas
- - Artem Grinev
- - Gaël PORTAY
- - Matti Hyttinen
- - TTran Me
-
-## Core ##
- - Calamares now sets the C++ standard for compilation to C++17; this
-   is for better compatibility and fewer warnings when building with
-   modern KDE Frameworks and KPMcore 4.2.0.
- - Vietnamese translations have been added. Welcome! (Thanks TTran)
-
-## Modules ##
- - The *initcpiocfg* module should support plymouth with encryption
-   now. (Thanks Matti)
- - The *keyboard* and *keyboardq* modules now share backend code
-   and handle non-ASCII layouts better (for setting passwords
-   and usernames). (Thanks Artem)
- - Various cleanups and documentation improvements in the *partition*
-   module, and configurable GPT name for swap. (Thanks Gaël)
- - A long-standing bug related to GPT partition flags in the
-   *partition* module has been resolved. #1327 #1267
- - The *users* module now has a more detailed way to specify
-   user groups -- which may be system groups rather than user-GIDs.
-   A new option in each group can require that the group already
-   exists in the target system, allowing for better consistency checks
-   with the squashfs. #1523
-
-
-# 3.2.32.1 (2020-10-17) #
-
-This is a release to address source-incompatible changes in KPMcore 4.2.0,
-which was released just before Calamares 3.2.32 and had not yet been
-compile-tested. There is also one changed message in the translations,
-reported by Yuri Chornoivan.
-
-
-# 3.2.32 (2020-10-16) #
-
-This release contains contributions from (alphabetically by first name):
- - Fabian Tomat
- - Gaël PORTAY
-
-## Core ##
- - When doing GeoIP lookups, Calamares pretends to be Firefox.
-   This resolves an issue where the GeoIP provider was refusing
-   QNAM connections with the default User-Agent.
- - New translation available, Friulian. Welcome!
-
-## Modules ##
- - The *netinstall* module has some tricky configuration files;
-   it now complains about more cases of bad syntax or poor structure.
- - The *partition* module can now be constrained to work only with
-   a particular kind of partition table. (thanks Gaël)
- - The *partition* module is a little more resilient to variations
-   in btrfs notation from os-prober.
- - The *shellprocess* module now supports having a different progress
-   message (other than "Shell Processes Job") through the config file.
-
-
- # 3.2.31 (2020-10-06) #
-
-This release contains contributions from (alphabetically by first name):
- - Corentin Noël
- - kadler15 (new contributor! hi!)
-
-## Core ##
- - At the start of the *exec* phase, an overview is given of the
-   various job weights, which allows you to tweak the overall
-   progress reporting during the installation.
- - Problems with running Calamares on a 1-core single CPU have been resolved.
-
-## Modules ##
- - The *keyboard* module now recognizes Turkish "F" layout and
-   will set the vconsole keyboard layout correctly even if xkb
-   keymaps are not found.
- - The *machineid* module, which generates UUIDs for systemd and dbus
-   and can generate entropy files (filled from `/dev/urandom` in the host
-   system) now supports more than one entropy file; generate them as needed
-   (or copy a fixed value to all, depending on *entropy-copy*). Deprecate
-   *entropy* (which generates a specific output file) as too inflexible.
- - In the *partition* module, swap can now be chosen as *file*, which is
-   **not** create a swap partition, but write a `/swapfile` in the root
-   directory, 512MiB large, and set that as swap. There is as yet no
-   "smarts" about the size of the swap file.
- - Multiple problems in the *partition* module around partition
-   sizing have been resolved by Corentin Noël.
- - The *preservefiles* module documentation did not match the functionality,
-   and when used, didn't work right. #1521 (thanks kadler15)
- - Progress reporting from the *unpackfs* module has been revamped:
-   it reports more often now, so that it is more obvious that files
-   are being transferred even when the percentage progress does not
-   change.
- - The *unpackfs* module now supports a *weight* setting for each
-   of the unpack entries. For a single entry this does not matter,
-   but if there are multiple entries it allows tweaking the relative
-   progress between each entry.
-
-
-# 3.2.30 (2020-09-03) #
-
-This release contains contributions from (alphabetically by first name):
- - Anke Boersma
- - Asif Mahmud Shimon
- - Manzoor Ahmed Munawar
- - Sai Kamal
- - Victor Ibragimov
-
-This release has two giant source-code changes that have no effect
-on functionality, but do touch each and every source file:
- - SPDX headers for licensing information, following the standard
-   set by REUSE.software ; all source files and resources have
-   SPDX-License-Identifier information and copyright notices. All
-   of the boilerplate texts have been removed.
- - Calamares coding style has been mechanically applied to the entire
-   codebase. This was already done to most of it, but there were
-   some hold-outs.
-
-## Core ##
- - Network access status is deprecated in Qt 5.15's QNetworkAccessManager,
-   and was not useful already in some previous versions. Replace its
-   use in the Calamares network service by testing-it-ourself directly
-   via a synchronous ping. (Thanks to Asif)
- - New Telugu translation. (Thanks to Sai)
- - Urdu translation started. (Thanks to Manzoor)
- - Timezones translated in Tajik and Russian. (Thanks to Victor)
-
-## Modules ##
- - *keyboardq* and *localeq* improvements. (Thanks to Anke)
- - *users* module did not set up autologin properly. This is yet another
-   regression left over from 3.2.28. (Reported by Phil and pcrepix, #1498)
- - *welcome* module now sets the *LANG* key in the locale configuration
-   (which is shared with the *locale* module and consumed by the
-   *localecfg* module). This makes it feasible to drop the *locale*
-   module and still set the installed system's language to the language
-   selected in Calamares. (Reported by FerenOS)
-
-
-# 3.2.29 (2020-08-20) #
-
-This release contains contributions from (alphabetically by first name):
- - Asif Mahmud Shimon (new contributor! hi!)
-
-## Core ##
- - Edge case in extracting string-lists from YAML, reported and fixed
-   by Asif (#1491).
- - Progress reporting is now more flexible. Modules can have a weight
-   assigned to them in the descriptor; module instances can have a weight
-   assigned which overrides the module descriptor. When jobs are run
-   for a module instance, the jobs report progress pro-rated by the
-   module's weight. Or in other words, it is now possible to tweak
-   the amount of the overall progress bar that different modules fill.
-   The default settings give unpackfs a weight of 12. (#1176)
-
-## Modules ##
- - The *users* module did not read the *defaultGroups* correctly.
-   Fixed by the string-lists change mentioned above.
-
-
- # 3.2.28.3 (2020-08-18) #
-
-Another hotfix, for more issues reported by Marco Obaid. Users
-were not having a password set (#1489)
-
-
-# 3.2.28.2 (2020-08-12) #
-
-A second hotfix, for autologin support -- the autologin group was not
-created in the target system before assigning the user to it. Reported
-by Marco Obaid.
-
-
-# 3.2.28.1 (2020-08-10) #
-
-This is a hotfix release for #1482 and #1483, where no user was
-created during installation and a chmod was failing (resulting in
-a failed installation). Reported by Jonathan Riddell.
-
-With incidental improvements in SPDX tagging (code licensing)
-and some new icon options for the welcomeq and localeq modules.
-
-
-# 3.2.28 (2020-08-09) #
-
-This release contains contributions from (alphabetically by first name):
- - Anke Boersma
- - apt-ghetto
- - Victor Ibragimov
-
-## Core ##
- - A new object *Network* is available to QML modules in `io.calamares.core`.
-   It exposes network status through the *hasInternet* property.
- - Welcome to Tajik translations. The Tajik language has quickly reached
-   100% completion. Thanks Victor!
- - Welcome to [Interlingue](https://en.wikipedia.org/wiki/Interlingue).
-   The translation is at an early stage. Qt does not support language
-   code *ie* though, so it may take some time to be integrated (much
-   like Esperanto wasn't supported until Qt 5.12).
-
-## Modules ##
- - The *locale* module has been completely redone on the inside.
-   Users should see no changes. #1391
- - The *localeq* module uses the redone internals of the locale module.
-   It can now be used to set timezone, language and locale information
-   and is a suitable alternative module. Thanks to Anke Boersma who did
-   the work of figuring out maps. Note that the map uses several GeoIP
-   and GeoData providers and you may need to configure the URLs
-   with suitable usernames for those services. #1426
- - Both *locale* and *localeq* can now be configured to use the system's
-   timezone setting -- this can be useful to avoid both hard-coding an
-   initial zone and doing extra GeoIP lookups, in the case where the
-   live system already does so. #1391
- - The *locale* and *localeq* modules have additional machinery for
-   timezone lookups; please report cases where clicking on the map
-   returns an obviously bogus timezone (up until this release, for
-   instance, Cape Town).
- - The *users* module no longer accepts `root` as a username. #1462
- - The *keyboardq* module is now more inline with the look of the rest
-   of the Calamares modules, use of a background image is removed.
- - The *grubcfg* module now understands `/etc/default/grub.d`. #1457
-
-
-# 3.2.27 (2020-07-11) #
-
-This release contains contributions from (alphabetically by first name):
- - Gaël PORTAY
- - Vitor Lopes (new! welcome!)
-
-## Core ##
- - QML modules with no surrounding navigation -- this is basically a
-   special case for full-screen Calamares -- now have margins suitable
-   for full-screen use.
- - PythonQt modules are increasingly on the way out.
-
-## Modules ##
- - The Manjaro package manager *pamac* has been added to those supported by
-   the *packages* module.
- - The *netinstall* module has had some minor UI tweaks.
- - Partitioning now tries harder to avoid floppy drives.
-
-
-# 3.2.26.1 (2020-06-23) #
-
-This is a hotfix release for undefined behavior caused by an
-uninitialized integer variable. It includes new translations
-and features as well since those arrived independently.
-
-This release contains contributions from (alphabetically by first name):
- - Anke Boersma
- - Gaël PORTAY
-
-## Core ##
- - Welcome to Azerbaijani translations. These are available
-   in two variations, *Azerbaijani* and *Azerbaijani (Azerbaijan)*.
-   [Wikipedia Azerbaijani](https://en.wikipedia.org/wiki/Azerbaijani_language#North_vs._South_Azerbaijani)
-   has a nice overview.
- - Warnings while building with Qt 5.15 have been much reduced.
-
-## Modules ##
- - *partitioning* has one case of undefined behavior (UB) due
-   to a missing integer-initialization. (Thanks Gaël)
- - *keyboardq* QML module now works correctly. (Thanks Anke)
-
-
-# 3.2.26 (2020-06-18) #
-
-This release contains contributions from (alphabetically by first name):
- - Anke Boersma
- - Gaël PORTAY
- - Pablo Ovelleiro Corral
- - Philip Müller
-
-## Core ##
- - The default branch for Calamares source repositories (calamares
-   and calamares-extensions) is now *calamares*.
- - External modules can now be built again, outside of the Calamares
-   source and build-tree.
- - The repository *calamares-tools* has been removed. The idea behind
-   the tooling was to provide schema validation for Calamares configuration
-   files. This has been merged into the primary repository, where it
-   is now part of the test suite.
-
-## Modules ##
- - *locale* put some more places into the correct timezone **visually**;
-   for instance Norfolk Island gave up UTC+11.5 in 2015 and is now
-   UTC+11, but Calamares still showed it in a zone separate from UTC+11.
- - *localeq* can now properly switch between on & offline mode,
-   it detects internet status through js.
- - *packages* gained support for the Void Linux package manager,
-   *xbps*. (thanks Pablo)
- - *tracking* now supports kuserfeedback configuration.
- - *welcomeq* added the GEOIP configuration option, so locale can be
-   initially set according to IP address.
-
-
-# 3.2.25 (2020-06-06) #
-
-This release contains contributions from (alphabetically by first name):
- - Anke Boersma
- - Callum Farmer
- - FLVAL
- - Gaël PORTAY
-
-## Core ##
- - The slideshow in `branding.desc` can be configured with QML (recommended,
-   as it has been for the past umpteen releases) or with a list of
-   images (new).
- - It is possible to turn off all the new QML code -- navigation, slideshow,
-   QML-based modules -- with a single `-DWITH_QML=OFF` at CMake time.
-   This removes QML from Calamares' dependency footprint (but only saves
-   200kB in Calamares itself).
- - Tests have been extended and now support a tests/CMakeTests.txt file
-   for fine-tuning tests for Python modules.
- - SPDX identifiers are used much more widely and consistently in Calamares.
-   (thanks Callum)
-
-## Modules ##
- - The QML based *welcomeq* module is now a viable alternative to the
-   *welcome*(widgets based) module. Using QML files means it no longer
-   is needed to have pop-up windows for additional information or warnings,
-   all loads in the Calamares window itself.  Additional features include the
-   option to customize the *About* info and load files like Release Notes
-   direct into Calamares, QML files added to the branding directory can be used.
- - The *welcome* and *locale* modules that do GeoIP lookup can now also
-   use "fixed" style; this just negates the GeoIP lookup and substitutes a
-   constant (fixed) value; useful for testing specific locales.
- - The *keyboard* module no longer uses *ca_eng* keyboards in Canada by
-   default, but sticks to the *us* keyboard. #1419
-
-
-# 3.2.24 (2020-05-11) #
-
-This release contains contributions from (alphabetically by first name):
- - Bill Auger
- - Gaël PORTAY
- - Luna Jernberg
- - Philip Müller
-
-## Core ##
- - There is now a bash-completions script for Calamares; turn on
-   the (CMake-time) option INSTALL_COMPLETION to get it. (Thanks Gaël)
- - The *productWallpaper* setting is documented and works. (Thanks Bill)
- - GlobalStorage is available to QML modules as `Global`.
- - The height of the navigation bar in QML can be set within the
-   QML code for the navigation; if not set, try something sensible.
- - A regression in the requirements-checker which could block the
-   installer from proceeding without telling the user **why** it
-   was blocked, has been resolved.
-
-## Modules ##
- - The *bootloader* module can force a UEFI-based machine to boot into
-   the newly-installed system. #1394 (Thanks Gaël)
- - *partition* Pop-ups about boot flags use the right flag names. #1192
-
-
-# 3.2.23 (2020-04-17) #
-
-This release contains contributions from (alphabetically by first name):
- - FLVAL
-
-## Core ##
- - Some strange annotations were added to the *About* dialog text in
-   all the translations, like `{1?}`. These have been removed again.
-
-## Modules ##
- - *locale* module had some errors in timezone data, where clicking
-   on a city would select a different timezone. Some of these are
-   now fixed (thanks FLVAL). #1374
- - *netinstall* supports a wider variety of package naming schemes,
-   and is more flexible in loading a `netinstall.yaml` that is copied from
-   the example configuration file, *groups* key and all. #1369
- - *users* module logs a full error message from libpwquality if something
-   is wrong internally.
-
-
-# 3.2.22 (2020-04-08) #
-
-This release contains contributions from (alphabetically by first name):
- - Anke Boersma
- - Camilo Higuita
-
-## Core ##
- - Both the sidebar (on the left) and the navigation buttons (along the
-   bottom of the window) can now be configured to use the traditional
-   *widgets*, to use *qml*, or *hidden* from view (hiding the navigation
-   is not recommended unless you have a pure-QML UI to run inside
-   Calamares). The example QML that is compiled into Calamares has
-   been improved. To use your own QML, put files `calamares-sidebar.qml`
-   or `calamares-navigation.qml` into the branding directory.
- - The sidebar and navigation can now be placed on any side of the
-   main window. This is probably only useful for QML-based UIs.
-   See `branding.desc` for details.
-
-## Modules ##
- - The *welcomeq* module has been improved with better layout and
-   nicer buttons in the example QML form. (Thanks to Anke Boersma)
- - The *keyboardq* and *localeq* modules now provide some QML for
-   configuring these parts, although they are still very primitive.
- - *netinstall* has had some minor layout fixes.
- - *unpackfs* has much more detailed progress reporting and no
-   longer jumps around strangely in overall progress.
- - *partition* now correctly marks a partition as bootable in BIOS + MBR
-   installs. #1175
-
-
-# 3.2.21 (2020-03-27) #
-
-This release contains contributions from (alphabetically by first name):
- - Anke Boersma
- - Camilo Higuita
- - Gabriel Craciunescu
- - Gaël PORTAY
-
-## Core ##
- - Python job modules (such as *unpackfs* or *packages*) can now provide
-   a `pretty_status_message()` function, like the existing `pretty_name()`
-   function, that is used to update the status during install. #1330
- - QML support-modules and objects are now registered into the io.calamares
-   namespace. This affects modules using Calamares models inside their
-   QML UI (at this point, very few). With this release, the necessary
-   `import` for Calamares parts looks like
-   > ```import io.calamares.ui 1.0```
-   A complete list of objects available from Calamares van be found in the
-   documentation in `Qml.h`.
- - The sidebar (which shows overall progress in the installation) is now
-   more configurable: the branding key *sidebar* controls it. The sidebar
-   can be shown as a widget (default, as it has been), hidden, or use a
-   new QML view which is more easily customised.
- - A new `settings.conf` key *quit-at-end* will automatically close
-   Calamares (by clicking on the *Done* button) when the end of the
-   sequence is reached. If *finished* is the last module in the sequence,
-   this will run whatever it is configured for; you can also leave out
-   the finished page and Calamares will close after the exec parts.
-
-## Modules ##
- - *packages* now reports more details in the installation progress-bar.
- - *netinstall* module supports an `expanded` key, which will pre-expand
-   a group (as if the user had pressed the arrow-button in the tree-view).
-   This only affects the UI, and only the **outermost** level of groups.
- - *netinstall* module now supports a special value for *groupsUrl*.
-   Setting this to *local* will read the groups directly from the
-   configuration file.
- - *netinstall* groups now support a new key `immutable` which prevents
-   their check-state from being changed (they are shown, or hidden,
-   as usual and can be expanded).
- - Modules that use QML need a new import line. The QML file for the
-   module is configured through new keys *qmlSearch* and *qmlFilename*
-   (previously those were without the `qml` prefix, which invites name
-   collisions). The full module identifier is also used as a filename,
-   so that multiple instances of a module can use different QML files.
- - *partition* module has a number of new features and settings for
-   type, UUID, and filesystem characteristics. Thanks to Gaël.
-
-
-# 3.2.20 (2020-02-27) #
-
-This release contains contributions from (alphabetically by first name):
- - Bart Ribbers
-
-## Core ##
- - When logging level is set to 8 (eight), for instance via the `-D8`
-   logging flag, or the `-d` debug flag, the *Show debug information*
-   button will appear in the progress view. This helps with debugging
-   issues where the `-d` flag would be inappropriate.
- - Calamares now starts at logging level 1 (warnings and errors to
-   the console) by default. Previously it (wrongly) started at level 8.
-
-## Modules ##
- - The *partition* module now stores which filesystems are in use in
-   global storage.
- - The *contextualprocess* module now understands "compound variable
-   names", where a dot (.) is used to index into structured data
-   stored in global storage. This allows it to use the map stored
-   by the partition module (but also other things, like looking into
-   the branding information).
- - The *packages* module now understands "apk", the Alpine Linux
-   package manager.
-
-
-# 3.2.19.1 (2020-02-24) #
-
-This is a hotfix release for bugs in the *users* module.
-Reported by Philip Mueller and Walter Lapchynski.
-
-## Modules ##
- - The *users* module no longer wrote `/etc/hostname` at all.
- - The *users* module erroneously shows the root password input fields.
- - The *initramfs* module sets a resume-hook even when there is no swap.
- - The partitioning service expects *udevadm* in `/sbin`, but some
-   distro's place it elsewhere.
- - The mount service didn't unmount directories properly, leading to
-   blocked installations.
-
-
-# 3.2.19 (2020-02-21) #
-
-This release contains contributions from (alphabetically by first name):
- - Anke Boersma
- - Camilo Higuita
- - Gabriel Craciunescu
-
-## Core ##
- - *Assamese* translation has been completed.
- - Translations are now loaded from more places: instead of **only**
-   being compiled in to the Calamares executable, they can now be
-   read from the current directory (when Calamares is run in developer
-   mode) and from the application data directory.This allows updating the
-   translations without requiring a recompile: helpful for translators
-   and possibly for distributions with their own translation style.
-   See the translators and deployers wiki for details.
- - A new `ViewStep` base class, `QmlViewStep`, has been added that loads
-   a configurable QML file and plays it. This is used by the new *notesqml*
-   module -- which is in itself a minimal wrapper around the same that
-   adds only a translatable module name.
-
-## Modules ##
- - The *machineid* and *users* modules now prefer high-quality random
-   data from `/dev/urandom` rather than pseudo-random data. #1254
- - A new *notesqml* module supports loading QML. This can be used for
-   "fancy" release notes as a QML application, rather than a webview
-   or text widget. Note that this does not replace the slideshow-during-
-   installation module.
- - The *users* module now has knobs for setting the hostname and writing
-   the `/etc/hosts` file. The new configuration options are documented
-   in `users.conf`. #1140
- - Multiple *netinstall* modules can exist side-by-side, and they each
-   control the package installation for their part of the package list.
-   Previously, a netinstall module would overwrite all of the package
-   configuration done by other netinstall modules. Translations can be
-   provided in the configuration file, `netinstall.conf`. #1303
- - The *fstab* module no longer "claims" all the swap partitions it finds
-   on disk. It only uses swap specified for the current installation.
-   This means that "replace" and "alongside" installations will have
-   no swap configured in the target system.
-
-
-# 3.2.18 (2020-01-28) #
-
-This release contains contributions from (alphabetically by first name):
- - Bill Auger
-
-## Core ##
- - *Assamese* translation has been added (still in preliminary state).
- - Timezone support code has migrated into the core of Calamares. This
-   means that modules now have easier access to timezone information.
-   Translations for timezones have also been enabled, so it is **possible**
-   at least to translate the displayed zones in the *locale* module.
- - Branding can now specify whether to (try to) display the Calamares window
-   in the middle of the desktop or not. The *windowPlacement* key in
-   `branding.desc` specifies *center* or *free* placement.
-
-## Modules ##
- - All modules can now set a new key in `module.desc` called *noconfig*.
-   If this key is set to `true` (the default is `false), no configuration
-   file is searched-for or loaded, and no warning is printed if the
-   configuration is missing. This should tidy up some unnecessary warnings
-   on startup. #1302 #1301
- - The *license* module has seen a significant change to its looks.
-   Actions are now labeled more clearly, and the URL (or filename)
-   for each license is displayed.
- - The *locale* module now supports translations for timezone and
-   location names (e.g. "Berlin" is "Berlijn" in Dutch).
- - *Packagechooser* is a little more careful with displaying
-   default and empty package names. (thanks to Bill Auger)
- - The *unpackfs* module now carries a larger weight in the overall
-   progress of the installation, which should resolve downstream reports
-   like "progress stops at 24% for a long time". This is currently
-   hard-coded, but will become configurable in a future release. #1176
-
-
-# 3.2.17.1 (2019-12-02) #
-
-This is a hotfix release for a bug in the grubcfg module.
-Reported by Philip Mueller and Erik Dubois.
-
-## Modules ##
- - The *grubcfg* module had a typo in it that made installations fail.
-
-
-# 3.2.17 (2019-11-28) #
-
-This release contains contributions from (alphabetically by first name):
- - Bill Auger
-
-## Core ##
- - A translation "string freeze" is now enforced by the release scripts.
-
-## Modules ##
- - A new module, *hostinfo*, places information about the host into
-   Global Storage. This can support contextualprocess modules that
-   need that information.
- - The password-checks in the *users* module are now ordered consistently.
-   A new check *nonempty* can be used to explicitly check for a non-empty
-   password. This was previously hard-coded. If you have no other
-   password-requirements set (e.g. minimum-length) and rely on
-   Calamares to filter out empty passwords, add this check.
- - The *grubcfg* module has a new configuration setting *keepDistributor*
-   which prevents replacing the `GRUB_DISTRIBUTION` line when writing
-   the new configuration. #1201
- - *packagechooser* documentation has been updated.
- - *welcome* module now works better with dark themes.
- - The *license* module could get into a confused state, now fixed. #1271
-
-
-# 3.2.16 (2019-11-01) #
-
-This release contains contributions from (alphabetically by first name):
- - Bill Auger
-
-## Core ##
- - Some obscure build scenarios which would lead to bogus module-is-
-   misconfigured messages on startup have been resolved.
-
-## Modules ##
- - The explanatory messages on the *users* page have moved to tooltips,
-   and placeholder text has been added to the fields. #1202
- - The bad-password messages in the *users* page have been improved. #1261
- - Password-checking in the *users* module has been substantially
-   changed. A new key *allowWeakPasswords* can be used to introduce
-   an additional checkbox to the page, which can then be used to
-   switch off strict password checking. (Thanks to Bill Auger)
- - The icons used in password warnings on the *users* page have been
-   changed to the colorful status icons (rather than the thin red X).
-
-
-# 3.2.15 (2019-10-11) #
-
-This release contains contributions from (alphabetically by first name):
- - No other contributors this time around.
-
-## Core ##
- - No changes to core functionality
-
-## Modules ##
-
- - *displaymanager* module now treats *sysconfig* as a regular entry in the
-   *displaymanagers* list, and the *sysconfigSetup* key is used as a
-   shorthand to force **only** that entry in the list. #1253
- - *machineid* module has been re-written in C++ and extended with
-   a new configuration key to generate urandom pool data. #1252
- - *unpackfs* now supports a special *sourcefs* value of `file`
-   for copying single files (optionally with renaming) or directory
-   trees to the target system.
- - *unpackfs* now support an *exclude* and *excludeFile* setting for
-   excluding particular files or patters from unpacking. #1229
-
-
-# 3.2.14 (2019-09-30) #
-
-This release contains contributions from (alphabetically by first name):
- - Andrius Štikonas
- - Harald Sitter
-
-## Core ##
- - No changes to core functionality
-
-## Modules ##
-
- - *locale* module no longer recognizes the legacy GeoIP configuration.
-   This has been deprecated since Calamares 3.2.8 and is now removed.
- - *packagechooser* module can now be custom-labeled in the overall
-   progress (left-hand column). #1228
- - *displaymanager* module now recognizes KDE Plasma 5.17.
- - *displaymanager* module now can handle Wayland sessions and can detect
-   sessions from their .desktop files. #1247 #1248
- - *unpackfs* now has special handling for *sourcefs* setting "file"
-   (so you can copy single files or directories that are on the source
-   system, directly to the target). #1188 #1181
-
-
-# 3.2.13 (2019-08-30) #
-
-This release contains contributions from (alphabetically by first name):
- - Arnaud Ferraris
- - Arnaud Rebillout
- - Bill Auger
- - Kevin Kofler
-
-## Core ##
-
-- The Calamares standard coding style -- embodied in `ci/calamaresstyle`
-  has had a few updates and has now been consistently applied across
-  the core codebase (e.g. libcalamares, libcalamaresui, calamares, but
-  not the modules).
-- *KCoreAddons* is now a required dependency. This lets us drop a chunk
-  of code that was copied from KCoreAddons years ago, and use the
-  (maintained!) upstream version instead. It also gives us KMacroExpander
-  everywhere, which will simplify code for handling substitutions
-  in configuration files.
-- *Slideshows* now have a new property *activatedInCalamares* which
-  controls the keyboard shortcuts (and can control timers and other
-  properties of the slideshow, too).
-
-## Modules ##
-
-- The *packagechooser* module can load data from the config-file,
-  from AppData XML files referred by the config-file, and (new) also
-  from AppStream caches by referring to an application's AppStream id. #1212
-- The *partition* module now understands the units *KB*, *MB*, *GB* which
-  are powers-of-ten sizes, alongside the powers-of-two sizes that it already
-  used. (thanks to Arnaud)
-- The *welcome* module now supports a *Donate* button if *showDonateUrl*
-  is set to a non-empty URL. #1197
-- The *welcome* module can have URLs for the various buttons configured
-  directly in the module configuration (rather than in `branding.desc`).
-
-
-# 3.2.12 (2019-08-07) #
-
-This release contains contributions from (alphabetically by first name):
- - apt-ghetto
- - Bill Auger
- - embar
-
-## Core ##
-
- - Preliminary work to allow jobs to have a *weight* assigned to them
-   has been added. This will allow the progress bar to better reflect
-   progress by the amount of work done rather than purely by the
-   number of jobs. (Thanks to Bill Auger)
- - Preliminary work has been added to post the installation log to a
-   pastebin for bug reporting. (Thanks to Bill Auger)
- - Support for translated human-readable strings in Calamares
-   config files has been added. This is used only in the *packagechooser*
-   module (see below) but will expand to those modules that need
-   user-visible strings from the configuration file (existing
-   solutions need either gettext or Qt support).
- - Esperanto is now available when Qt version 5.12.2 or later is used.
-
-## Modules ##
-
- - *fstab* A new configuration key *efiMountOptions* has been added, to
-   allow setting filesystem options specifically for the EFI partition.
-   (Thanks to apt-ghetto)
- - *packagechooser* is a new module for low-density package choices,
-   e.g. for selecting a default desktop environment, or adding some
-   proprietary drivers, or chosing browsers of office suites. It presents
-   **one** collection of items -- at most ten or so, because of the UI --
-   and the user can select zero or more of them. The behavior is
-   configurable, and package information can be set through the Calamares
-   configuration file or by reading AppData files for the packages. #426
-
-
-# 3.2.11 (2019-07-06) #
-
-This release contains contributions from (alphabetically by first name):
- - No other contributors this time around.
-
-This is a security release with no functional changes (except for
-improved security) relative to 3.2.10. The Calamares team would like
-to acknowledge the help of the following people in reporting and
-understanding the issues (alphabetically by first name):
- - Kevin Kofler
- - Seth Arnold
- - Simon Quigley
- - Thomas Ward
-Both CVE's have been resolved.
-
-## Core ##
-
-No core changes.
-
-## Modules ##
-
- - *initramfs* could create an initramfs with insecure permissions.
-   Since the keyfile is included in the initramfs, an attacker could
-   read the file from the initramfs. #1190 CVE-2019-13178
- - *luksbootkeyfile* created a key file where a window of opportunity
-   existed where the key file could have too-lax file permissions.
-   #1191 CVE-2019-13179
-
-
-# 3.2.10 (2019-06-28) #
-
-This release contains contributions from (alphabetically by first name):
- - No other contributors this time around.
-
-Distributions are **advised** to check the slideshow they use for the
-installation step; changes in loading and translation mechanisms may
-require changes in the slideshow.
-
-## Core ##
-
- - With this release, option *WITH_PYTHONQT* changes default to **off**.
-   There does not seem to be any serious use of the PythonQt API and
-   the UI opportunities it offers, so begin the process of deprecating
-   and removing that. Sometime in the future, QML pages will fill the
-   gap for easily-prototyped-yet-slick UI elements.
- - A crash when no *finished* page (or rather, no page at all) is
-   configured after the last *exec* section of the sequence has been
-   solved. The *finished* page can be left out (but then you don't get
-   the restart-now functionality). #1168
- - The *slideshow* which is run during installation now has API versions.
-   API version 1 (the default) runs as before, where the slideshow is loaded
-   when the installation starts. API version 2 loads the slideshow on
-   Calamares startup, thus improving responsiveness. Documentation
-   in `src/branding/README.md`. #1152
- - The example slideshow now uses API version 2.
-
-## Modules ##
-
- - *initramfs* has been changed from a Python module to a C++ module.
-   Packaging will need to adjust now it installs a .so instead of a .py.
-   The module itself functions as before. It does have a new configuration
-   option, to change the version passed as to the `-k` option of
-   update-initramfs. #1180
- - *partition* Now has its own setting for *requiredStorage*, duplicating
-   the same setting in the *welcome* module. This is useful for
-   configurations where no *welcome* module is used, but a minimum
-   size must be checked anyway. #1169
-
-
-# 3.2.9 (2019-06-03) #
-
-This release contains contributions from (alphabetically by first name):
- - Kevin Kofler
-
-## Core ##
-
-No user- or deployer-visible changes. Bugfixing as usual, see the
-milestone for details.
-
-## Modules ##
-
- - *branding* now supports os-release variables in the *strings* section,
-   which allows re-using (at runtime) information set in /etc/os-release .
-   This requires KDE Frameworks 5.58. #1150
- - *branding* allows the use of FreeDesktop.org icon names for the
-   *productLogo* and *productIcon* keys. If a file is named there, then
-   the file is used, and otherwise the icon is looked up in the current
-   theme. #1160
- - *packages* On Arch, with the `pacman` package manager, avoid a hang
-   during system update. #1154
- - *welcome* allows a custom image path or icon name to be set for the
-   language-selection drop-down (instead of the international standard one).
-
-
-# 3.2.8 (2019-05-10) #
-
-This is a **source-incompatible** release of Calamares. Include files
-have been shuffled around, so third-party C++ modules will need
-adjustment to the changed names.
-
-This release contains contributions from (alphabetically by first name):
- - Arnaud Ferraris
- - Kevin Kofler
-
-## Core ##
-
- - All user-visible texts referring to "MB" and "GB" now use the standard
-   "MiB" and "GiB" wording, which matches what we were actually calculating
-   with (i.e. 2^20 and 2^30 respectively). #1129
- - The side-pane, which shows the list of steps that will be executed,
-   now tries to fit the text (name of each module) into the available space
-   by shrinking the font as needed. #1137
- - *libcalamares* (accidentally) linked with Qt's GUI libraries when
-   PythonQt was found. This led to the odd situation where the non-GUI
-   Calamares library depends on a bunch of GUI libraries.
- - *libcalamares* The `utils/` subdirectory has been hugely refactored,
-   with functionality split out into separate files. C++ modules will
-   need to have their `#include` names updated. Basically, users of
-   `utils/CalamaresUtils.h` will need to include the header file for
-   the functionality that is actually used.
-
-## Modules ##
-
- - *finished* has a new mechanism for configuring the behavior of the
-   *restart now* button. The old-style boolean configuration is still
-   supported but generates a warning. #1138
- - *locale* module GeoIP configuration has a new preferred format.
-   See `locale.conf` for details. The old configuration is still
-   supported but will be phased out before 3.3.0 -- in particular,
-   support for "legacy" format will be removed, since that was a
-   crutch for the disappearance of one GeoIP provider in 2018.
- - *oemid* is a new module for configuring OEM phase-0 (image pre-mastering,
-   or pre-deployment) things. It has limited functionality at the moment,
-   writing only a single batch-identifier file. #943
- - *welcome* can now do GeoIP lookups as well (but be careful with the
-   configuration, since you need a GeoIP that provides country information,
-   not just timezones). This will let Calamares select a starting language
-   that matches where it is -- which might not be useful at all. #934
- - All Python modules now bail out gracefully on (at least some) bad
-   configurations, rather than raising an exception. The pre-release
-   scripts now test for exceptions to avoid shipping modules with
-   ImportError or SyntaxError results.
-
-
-# 3.2.7 (2019-04-27) #
-
-This is a **hotfix** release for regressions introduced in the
-Python modules. The *localecfg* module was unusable because of
-a missing `import`.
-
-
-# 3.2.6 (2019-04-25) #
-
-This release contains contributions from (alphabetically by first name):
- - Arnaud Ferraris
- - Dominic Hayes (feren)
- - Raul Rodrigo Segura (raurodse)
-
-## Core ##
-
- * Under-the-hood code cleanups in lots of parts of the core. Calamares now
-   builds without warnings when Clang 8 is used.
- * A new *disable-cancel-during-exec* setting provides more fine-grained
-   control than *disable-cancel*, which hides the button entirely.
-   #1122 (Thanks to Dominic, FerenOS)
- * A branding module can now also cause a stylesheet to be loaded, which
-   will be applied to the widgets inside Calamares. #961 (Thanks to Raul)
-
-## Modules ##
-
- * All of the Python-based modules now have translations enabled. #991
- * *Displaymanager* module has improved support for LightDM configuration.
-   #1123 (Thanks to Dominic, FerenOS)
- * *License* module can now display local files inline, and scrolls to
-   allow longer lists of licenses and to support long license texts
-   displayed inline. #1124 #1125 #1052
- * *Partition* module has additional checks for validity partition layouts.
-   #1127 (Thanks to Arnaud)
- * *Welcome* module has improved usability: a standard icon
-   alongside the *Language* label, for improved recognition,
-   and improved language-list display and sorting. #1107
-
-
-# 3.2.5 (2019-04-15) #
-
-This release contains contributions from (alphabetically by first name):
- - Arnaud Ferraris
- - Dan Simmons
- - Gabriel Craciunescu
-
-## Core ##
-
- * View modules (in C++) can now perform their own requirements-checking
-   to see if installation makes sense. This expands upon the existing
-   requirements checks in the welcome module (RAM, disk space, ..).
-   The checks have been made asynchronous, so that responsiveness during
-   requirements-checking is improved and the user has better feedback.
- * Support for building an AppImage of Calamares has been added to the
-   `ci/` directory. There are use-cases where a containerized build and
-   configuration make sense rather than having Calamares installed in the
-   host system. (Thanks to the AppImage team, Alexis)
- * OEM mode (phase-1) now correctly refers to Calamares as a "Setup Program"
-   rather than an installer. #1100 (Thanks to Arnaud)
-
-## Modules ##
-
- * *Bootloader* module: a serious bug introduced in 3.2.4 which prevents
-   succesful boot after installation on EFI machines, has been repaired.
-   (Thanks to Gabriel) #1104
- * *Displaymanager* module: it is no longer a fatal error to not have any
-   display-managers. #1095
- * *Partition* module: it is now possible to build without libparted. Since
-   KPMCore may not need this library anymore, it is a dependency that will
-   be dropped as soon as it is feasible. Add this to the CMake flags:
-   `-DCMAKE_DISABLE_FIND_PACKAGE_LIBPARTED=ON`
- * *Partition* module: the location that is selected for the bootloader,
-   no longer changes when a new partition is created. #1098
- * Python modules: several modules have had translations added. This is
-   usually only visible when the module runs as part of the *exec* step,
-   when the module's *pretty name* is displayed. In addition, some error
-   messages are now translated.
- * *UnpackFS* module: improved progress reporting and tests. #565
-
-
-# 3.2.4 (2019-02-12) #
-
-This release contains contributions from (alphabetically by first name):
- - Alf Gaida
- - aliveafter1000
- - Arnaud Ferraris
- - Caio Jordão Carvalho
- - Collabora LTD
- - Gabriel Craciunescu
- - Kevin Kofler
- - Philip Mueller
- - Scott Harvey
-
-## Core ##
-
- * The Calamares application now recognizes the `-X` or `--xdg-config`
-   option, which adds XDG_DATA_DIRS to the places used to find QML
-   and branding directories, and XDG_CONFIG_DIRS to the places used
-   to find the global settings and module configurations. This allows
-   a more fine-grained, and more layered, approach to setting up
-   Calamares configurations (in particular, distro's can **add**
-   configuration files and give them priority, instead of **forking**
-   configuration files).
- * The *branding* file now contains settings that control the size
-   and resize behavior of Calamares. See the branding file for
-   more documentation. In particular, the setting *windowExpanding*
-   can be set to *normal*, *fullscreen* or *noexpand*.
- * The `settings.conf` file can now configure whether the *Cancel* button
-   is shown (this isn't a branding thing, because it's quite fundamental
-   to the workflow of the installer).
-
-## Modules ##
-
- * The *partition* module supports RAID devices, but only when Calamares
-   is compiled with the newest KPMCore release (3.3.0).
- * The calculation of required space -- including swap -- has been simplified,
-   and Calamares no longer reserves 2GiB of space in calculations for internal
-   use (this means that it no longer mysteriously drops swap when the disk
-   size is close to the required installation size).
- * The name of the type of default filesystem (e.g. ext4 or btrfs) is now handled
-   case- and localization-insensitively. This means that *btrfs* is now always
-   an acceptable spelling.
- * The currently-selected disk device is remembered between manual partitioning
-   and the partitioning-overview pages. (Thanks to Arnaud)
- * *partition* There is new support for partitioning layout presets.
-   See `partition.conf` for documentation and details.
- * The *keyboard* module now handles the (bogus) Austrian keymap for
-   the system console properly. (Thanks to Kevin)
- * The *preservefiles* module now has a mechanism for setting the permissions
-   (and ownership) of preserved files. (Thanks to Scott)
- * New module *fsresizer* can be used to resize filesystems. It is intended
-   for use in OEM installs where an image of fixed size is created,
-   and then sized to the actual SD card the user has used.
- * The *mount* module now handles missing *extraMounts* and *extraMountsEfi*
-   keys gracefully (this is probably a misconfiguration, though, and gives a
-   warning).
- * The *packages* module now supports pre- and post-script options
-   for all operations, not just during install (keep in mind that
-   these run as three separate shells, though).
- * A new *rawfs* module supports straightforward copying of filesystems from
-   the installation media to the target stystem. This can be used, for instance,
-   for block-level-identical installations.
-
-
-# 3.2.3 (2019-01-09) #
-
-This release contains contributions from (alphabetically by first name):
- - aliveafter1000
-
-## Core ##
-
-There are no core changes in this release.
-
-## Modules ##
-
- * *partition* Fixed bug where, during detection of existing systems, the
-   existing system partitions may be mounted and then files deleted.
-   This is a **limited** version of the patch from aliveafter1000
-   that will be in 3.2.4, which tries harder to mount filesystems
-   read-only and unmodifiable.
- * *locale* It was possible to set the installer and system language
-   (e.g. to German) while the global storage value for *locale*
-   remained set to English. Then no localization packages are installed
-   (see feature `${LOCALE}` in `packages.conf`). Reported downstream
-   in Netrunner.
-
-
-# 3.2.2 (2018-09-04) #
-
-This release contains contributions from (alphabetically by first name):
- - Andrius Štikonas
- - artoo@cromnix.org
- - Caio Jordão Carvalho
- - Harald Sitter
- - Philip Müller
- - Simon Quigley
- - Walter Lapchynski
-
-## Core ##
-
- * Example configurations are **no longer installed** by default.
-   The default setting for *INSTALL_CONFIG* has changed. Distributions
-   are strongly encouraged to write their own configuration files and
-   not rely on the example configuration files. Example configurations
-   may change unpredictably.
- * It is now possible to express module dependencies through the
-   *requiredModules* key in `module.desc`. All of the required modules
-   for a given module must occur in the sequence **before** the module
-   requiring them. None of the core modules use this facility.
- * The search paths for QML files, branding descriptors and module
-   descriptors have been revamped and now self-document in the log.
- * A new `ci/RELEASE.sh` script has been added to streamline releases;
-   it is not guaranteed to work anywhere in particular though.
-
-## Modules ##
-
- * When multiple modules are mutually exclusive, or don't make sense
-   to enable concurrectly, a new `USE_<foo>` framework has been added
-   to CMake to simplify the selection of modules. This is in addition
-   to the existing `SKIP_MODULES` mechanism.
- * Various off-by-one-sector errors in the automatic partitioning
-   mode have been corrected. In addition, swap space is calculated
-   a little more conservatively.
- * A new module has been added to the core which can configure openrc
-   services. To make services configuration consistent:
-   - The *services* module has been **renamed** *services-systemd*,
-   - The openrc module is named *services-openrc*,
-   - At CMake time, it is possible to select all of the services modules,
-     or one specific one, by setting the *USE_services* CMake variable.
-     By default, all of the modules are built and installed.
- * The systemd-services module can now disable targets and mask both
-   targets and services (which will allow you to break the system with
-   a bad configuration). The configuration is a little more flexible
-   because a service (or target) name can be used on its own with
-   sensible defaults.
- * The displaymanager module has been entirely revamped. A long-standing
-   bug which ignored the settings for default desktop has been fixed
-   (thanks to Walter Lapchynski). Translations have been added to the
-   error messages. Each DM now has an implementation class for doing
-   all the configuration steps it needs. This groups the code needed for
-   a specific DM (and presumably, per-distro) in one place.
-   Distro's are **strongly advised** to re-test their DM configuration
-   and installation with the revamped code.
-
-# 3.2.1 (2018-06-25) #
-
-This release contains contributions from (alphabetically by first name):
- - Bill Auguer
- - Gabriel Craciunescu
- - Phil Mueller
- - Raul Rodrigo Segura
-
-## Core ##
-
- * Qt 5.7 is now the minimum required Qt version. Because KPMCore
-   (a fairly fundamental dependency) requires Qt 5.7, Calamares
-   has followed suit.
- * New testing application `loadmodule` for loading and running a
-   single Calamares module.
- * New translations Belarussian and Korean.
- * Jobs can now be *emergency jobs* which run even after a failure.
- * Improved debugging when modules fail to load.
- * Bad configuration files will now cause the user-interface of
-   Calamares to display an error message, rather than silently
-   ignoring some configuration errors. This will certainly cause
-   problems for distributions with sloppy configurations.
-
-## Modules ##
-
- * New module preservefiles, keeps (log) files around after install;
-   this duplicates functionality with the unmount module, but unmount
-   is very late, rather limited, and fragile.
- * Interactiveterminal module now disables itself if build requirements
-   are not met, rather than blocking the build.
- * Fixes in the timezone map data make the southern hemisphere more
-   usable and put Reykjavik in its place.
- * The packages module can now update the target system if explicitly
-   told to do so.
- * More paths and executables are configurable in the bootloader module.
- * Distributions are advised to review the `users.conf` setup **again**,
-   as some changes in version 3.2.0 caused regressions downstream.
- * Distributions are advised to review their `locale.gen` files
-   **again**. Previous changes were too restrictive, matching only
-   the specific format Chakra Linux uses. Calamares now preserves
-   all the comment-lines in the file and writes enabled locales
-   at the end, with a descriptive comment.
-
-# 3.2.0 (2018-05-17) #
-
-This release contains contributions from (alphabetically by first name):
- - Alf Gaida
- - AlmAck
- - Caio Jordão Carvalho
- - Frede H
-
-## Modules ##
-
- * UI annoyances in the partitioning module were fixed; the
-   mount-point selector is now more obvious when no mount-point
-   has been chosen, and the mount-point and flags are preserved
-   when (re)editing partitions.
- * The handling of `@@ROOT@@` substitution in shellprocesses was
-   backwards; this has been fixed (the substitution is made when
-   running in the **host**).
- * The user shell is no longer hard-coded to `/bin/bash`,
-   but follows the default setting for useradd(8), e.g.
-   those set in `/etc/default/useradd`.
->>>>>>> f3a7f6cd
+ - *bootloader* now supports more options when building the kernel
+   command-line. (Thanks Evan)