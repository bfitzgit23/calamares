--- conflicted
+++ resolved
@@ -7,7 +7,6 @@
 changelog -- this log starts with version 3.2.0. The release notes on the
 website will have to do for older versions.
 
-<<<<<<< HEAD
 # 3.2.39 (unreleased) #
 
 This release contains contributions from (alphabetically by first name):
@@ -22,7 +21,8 @@
    coded setup (which Calamares has had for a long time with @home
    and similar) and introduce a custom btrfs configuration through the
    `mount.conf` file.
-=======
+
+
 # 3.2.38.1 (2021-03-15) #
 
 This hotfix release is for this item in the release notes of 3.2.38:
@@ -33,7 +33,6 @@
 Other minor changes and fixes:
  - presets in the *users* module show the hostname, too,
  - translations update for Korean, Ukranian and Chinese (zh_TW).
->>>>>>> 202fe461
 
 
 # 3.2.38 (2021-03-14) #
