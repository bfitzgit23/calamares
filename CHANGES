This is the changelog for Calamares. For each release, the major changes and
contributors are listed. Note that Calamares does not have a historical
changelog -- this log starts with version 3.2.0. The release notes on the
website will have to do for older versions.

<<<<<<< HEAD
# 3.2.3 (unreleased) #

This release contains contributions from (alphabetically by first name):
 - Alf Gaida
 - aliveafter1000
 - Caio Carvalho
 - Kevin Kofler
 - Philip Mueller
 - Scott Harvey

## Core ##

 * The Calamares application now recognizes the `-X` or `--xdg-config`
   option, which adds XDG_DATA_DIRS to the places used to find QML
   and branding directories, and XDG_CONFIG_DIRS to the places used
   to find the global settings and module configurations. This allows
   a more fine-grained, and more layered, approach to setting up
   Calamares configurations (in particular, distro's can **add**
   configuration files and give them priority, instead of **forking**
   configuration files).

## Modules ##

 * The *partition* module supports RAID devices, but only when Calamares
   is compiled with the newest KPMCore release.
 * The calculation of required space -- including swap -- has been simplified,
   and Calamares no longer reserves 2GiB of space in calculations for internal
   use (this means that it no longer mysteriously drops swap when the disk
   size is close to the required installation size).
 * The *keyboard* module now handles the (bogus) Austrian keymap for
   the system console properly.
 * The *preservefiles* module now has a mechanism for setting the permissions
   (and ownership) of preserved files.
 * New module *fsresizer* can be used to resize filesystems. It is intended
   for use in OEM installs where an image of fixed size is created,
   and then sized to the actual SD card the user has used.
 * The *mount* module now handles missing *extraMounts* and *extraMountsEfi*
   keys gracefully (this is probably a misconfiguration issue).
 * The *packages* module now supports pre- and post-script options
   for all operations, not just during install (keep in mind that
   these run as three separate shells, though).

# 3.2.2 (2018-09-04) #
=======
= 3.2.3 (2019-01-09) =

This release contains contributions from (alphabetically by first name):
 - aliveafter1000

== Core ==

There are no core changes in this release.

== Modules ==

 * *partition* Fixed bug where, during detection of existing systems, the
   existing system partitions may be mounted and then files deleted.
   This is a **limited** version of the patch from aliveafter1000
   that will be in 3.2.4, which tries harder to mount filesystems
   read-only and unmodifiable.
 * *locale* It was possible to set the installer and system language
   (e.g. to German) while the global storage value for *locale*
   remained set to English. Then no localization packages are installed
   (see feature `${LOCALE}` in `packages.conf`). Reported downstream
   in Netrunner.


= 3.2.2 (2018-09-04) =
>>>>>>> b18ba3d6

This release contains contributions from (alphabetically by first name):
 - Andrius Štikonas
 - artoo@cromnix.org
 - Caio Carvalho
 - Harald Sitter
 - Philip Müller
 - Simon Quigley
 - Walter Lapchynski

## Core ##

 * Example configurations are **no longer installed** by default.
   The default setting for *INSTALL_CONFIG* has changed. Distributions
   are strongly encouraged to write their own configuration files and
   not rely on the example configuration files. Example configurations
   may change unpredictably.
 * It is now possible to express module dependencies through the
   *requiredModules* key in `module.desc`. All of the required modules
   for a given module must occur in the sequence **before** the module
   requiring them. None of the core modules use this facility.
 * The search paths for QML files, branding descriptors and module
   descriptors have been revamped and now self-document in the log.
 * A new `ci/RELEASE.sh` script has been added to streamline releases;
   it is not guaranteed to work anywhere in particular though.

## Modules ##

 * When multiple modules are mutually exclusive, or don't make sense
   to enable concurrectly, a new `USE_<foo>` framework has been added
   to CMake to simplify the selection of modules. This is in addition
   to the existing `SKIP_MODULES` mechanism.
 * Various off-by-one-sector errors in the automatic partitioning
   mode have been corrected. In addition, swap space is calculated
   a little more conservatively.
 * A new module has been added to the core which can configure openrc
   services. To make services configuration consistent:
   - The *services* module has been **renamed** *services-systemd*,
   - The openrc module is named *services-openrc*,
   - At CMake time, it is possible to select all of the services modules,
     or one specific one, by setting the *USE_services* CMake variable.
     By default, all of the modules are built and installed.
 * The systemd-services module can now disable targets and mask both
   targets and services (which will allow you to break the system with
   a bad configuration). The configuration is a little more flexible
   because a service (or target) name can be used on its own with
   sensible defaults.
 * The displaymanager module has been entirely revamped. A long-standing
   bug which ignored the settings for default desktop has been fixed
   (thanks to Walter Lapchynski). Translations have been added to the
   error messages. Each DM now has an implementation class for doing
   all the configuration steps it needs. This groups the code needed for
   a specific DM (and presumably, per-distro) in one place.
   Distro's are **strongly advised** to re-test their DM configuration
   and installation with the revamped code.

# 3.2.1 (2018-06-25) #

This release contains contributions from (alphabetically by first name):
 - Bill Auguer
 - Gabriel Craciunescu
 - Phil Mueller
 - Raul Rodrigo Segura

## Core ##

 * Qt 5.7 is now the minimum required Qt version. Because KPMCore
   (a fairly fundamental dependency) requires Qt 5.7, Calamares
   has followed suit.
 * New testing application `loadmodule` for loading and running a
   single Calamares module.
 * New translations Belarussian and Korean.
 * Jobs can now be *emergency jobs* which run even after a failure.
 * Improved debugging when modules fail to load.
 * Bad configuration files will now cause the user-interface of
   Calamares to display an error message, rather than silently
   ignoring some configuration errors. This will certainly cause
   problems for distributions with sloppy configurations.

## Modules ##

 * New module preservefiles, keeps (log) files around after install;
   this duplicates functionality with the unmount module, but unmount
   is very late, rather limited, and fragile.
 * Interactiveterminal module now disables itself if build requirements
   are not met, rather than blocking the build.
 * Fixes in the timezone map data make the southern hemisphere more
   usable and put Reykjavik in its place.
 * The packages module can now update the target system if explicitly
   told to do so.
 * More paths and executables are configurable in the bootloader module.
 * Distributions are advised to review the `users.conf` setup **again**,
   as some changes in version 3.2.0 caused regressions downstream.
 * Distributions are advised to review their `locale.gen` files
   **again**. Previous changes were too restrictive, matching only
   the specific format Chakra Linux uses. Calamares now preserves
   all the comment-lines in the file and writes enabled locales
   at the end, with a descriptive comment.

# 3.2.0 (2018-05-17) #

This release contains contributions from (alphabetically by first name):
 - Alf Gaida
 - AlmAck
 - Caio Carvalho
 - Frede H

## Modules ##

 * UI annoyances in the partitioning module were fixed; the
   mount-point selector is now more obvious when no mount-point
   has been chosen, and the mount-point and flags are preserved
   when (re)editing partitions.
 * The handling of `@@ROOT@@` substitution in shellprocesses was
   backwards; this has been fixed (the substitution is made when
   running in the **host**).
 * The user shell is no longer hard-coded to `/bin/bash`,
   but follows the default setting for useradd(8), e.g.
   those set in `/etc/default/useradd`.<|MERGE_RESOLUTION|>--- conflicted
+++ resolved
@@ -3,8 +3,7 @@
 changelog -- this log starts with version 3.2.0. The release notes on the
 website will have to do for older versions.
 
-<<<<<<< HEAD
-# 3.2.3 (unreleased) #
+# 3.2.4 (unreleased) #
 
 This release contains contributions from (alphabetically by first name):
  - Alf Gaida
@@ -46,18 +45,17 @@
    for all operations, not just during install (keep in mind that
    these run as three separate shells, though).
 
-# 3.2.2 (2018-09-04) #
-=======
-= 3.2.3 (2019-01-09) =
+
+# 3.2.3 (2019-01-09) #
 
 This release contains contributions from (alphabetically by first name):
  - aliveafter1000
 
-== Core ==
+## Core ##
 
 There are no core changes in this release.
 
-== Modules ==
+## Modules ##
 
  * *partition* Fixed bug where, during detection of existing systems, the
    existing system partitions may be mounted and then files deleted.
@@ -71,8 +69,7 @@
    in Netrunner.
 
 
-= 3.2.2 (2018-09-04) =
->>>>>>> b18ba3d6
+# 3.2.2 (2018-09-04) #
 
 This release contains contributions from (alphabetically by first name):
  - Andrius Štikonas
